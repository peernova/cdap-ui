--- conflicted
+++ resolved
@@ -223,11 +223,7 @@
       }
 
       if (!streamAdmin.exists(streamId)) {
-<<<<<<< HEAD
-        throw new IllegalArgumentException("Stream not exists");
-=======
         throw new NotFoundException(streamId);
->>>>>>> edde692b
       }
       StreamUtils.ensureExists(streamAdmin, streamId);
 
