--- conflicted
+++ resolved
@@ -148,15 +148,6 @@
     exploreClient.submit(NAMESPACE_ID, "create table test (first INT, second STRING) " +
                            "ROW FORMAT DELIMITED FIELDS TERMINATED BY '\\t'").get();
     List<TableNameInfo> tables = exploreService.getTables(null);
-<<<<<<< HEAD
-    Assert.assertEquals(ImmutableList.of(new TableNameInfo(NAMESPACE_ID.getId(), MY_TABLE_HIVE_NAME),
-                                         new TableNameInfo(NAMESPACE_ID.getId(), "test")),
-                        tables);
-
-    tables = exploreService.getTables(NAMESPACE_ID.getId());
-    Assert.assertEquals(ImmutableList.of(new TableNameInfo(NAMESPACE_ID.getId(), MY_TABLE_HIVE_NAME),
-                                         new TableNameInfo(NAMESPACE_ID.getId(), "test")),
-=======
     Assert.assertEquals(ImmutableList.of(new TableNameInfo(NAMESPACE_DATABASE, MY_TABLE_NAME),
                                          new TableNameInfo(NAMESPACE_DATABASE, "test"),
                                          new TableNameInfo(OTHER_NAMESPACE_DATABASE, OTHER_MY_TABLE_NAME)),
@@ -169,7 +160,6 @@
 
     tables = exploreService.getTables(OTHER_NAMESPACE_ID.getId());
     Assert.assertEquals(ImmutableList.of(new TableNameInfo(OTHER_NAMESPACE_DATABASE, MY_TABLE_NAME)),
->>>>>>> d4694f1b
                         tables);
 
     tables = exploreService.getTables("foobar");
@@ -186,11 +176,6 @@
     runCommand(NAMESPACE_ID, "show tables",
                true,
                Lists.newArrayList(new ColumnDesc("tab_name", "STRING", 1, "from deserializer")),
-<<<<<<< HEAD
-               Lists.newArrayList(new QueryResult(Lists.<Object>newArrayList(MY_TABLE_HIVE_NAME))));
-
-    runCommand(NAMESPACE_ID, "describe " + MY_TABLE_HIVE_NAME,
-=======
                Lists.newArrayList(new QueryResult(Lists.<Object>newArrayList(MY_TABLE_NAME))));
 
     runCommand(OTHER_NAMESPACE_ID, "show tables",
@@ -200,7 +185,6 @@
                                   new QueryResult(Lists.<Object>newArrayList("test"))));
 
     runCommand(NAMESPACE_ID, "describe " + MY_TABLE_NAME,
->>>>>>> d4694f1b
                true,
                Lists.newArrayList(
                  new ColumnDesc("col_name", "STRING", 1, "from deserializer"),
@@ -214,9 +198,6 @@
                )
     );
 
-<<<<<<< HEAD
-    runCommand(NAMESPACE_ID, "select key, value from " + MY_TABLE_HIVE_NAME,
-=======
     runCommand(OTHER_NAMESPACE_ID, "describe " + OTHER_MY_TABLE_NAME,
                true,
                Lists.newArrayList(
@@ -232,7 +213,6 @@
     );
 
     runCommand(NAMESPACE_ID, "select key, value from " + MY_TABLE_NAME,
->>>>>>> d4694f1b
                true,
                Lists.newArrayList(new ColumnDesc("key", "STRING", 1, null),
                                   new ColumnDesc("value", "struct<name:string,ints:array<int>>", 2, null)
@@ -242,11 +222,7 @@
                  new QueryResult(Lists.<Object>newArrayList("2", "{\"name\":\"two\",\"ints\":[10,11,12,13,14]}")))
     );
 
-<<<<<<< HEAD
-    runCommand(NAMESPACE_ID, "select key, value from " + MY_TABLE_HIVE_NAME + " where key = '1'",
-=======
     runCommand(NAMESPACE_ID, String.format("select key, value from %s where key = '1'", MY_TABLE_NAME),
->>>>>>> d4694f1b
                true,
                Lists.newArrayList(
                  new ColumnDesc("key", "STRING", 1, null),
@@ -257,19 +233,11 @@
                )
     );
 
-<<<<<<< HEAD
-    runCommand(NAMESPACE_ID, "select * from " + MY_TABLE_HIVE_NAME,
-               true,
-               Lists.newArrayList(
-                 new ColumnDesc(MY_TABLE_HIVE_NAME + ".key", "STRING", 1, null),
-                 new ColumnDesc(MY_TABLE_HIVE_NAME + ".value", "struct<name:string,ints:array<int>>", 2, null)
-=======
     runCommand(NAMESPACE_ID, "select * from " + MY_TABLE_NAME,
                true,
                Lists.newArrayList(
                  new ColumnDesc(MY_TABLE_NAME + ".key", "STRING", 1, null),
                  new ColumnDesc(MY_TABLE_NAME + ".value", "struct<name:string,ints:array<int>>", 2, null)
->>>>>>> d4694f1b
                ),
                Lists.newArrayList(
                  new QueryResult(Lists.<Object>newArrayList("1", "{\"name\":\"first\",\"ints\":[1,2,3,4,5]}")),
@@ -277,9 +245,6 @@
                )
     );
 
-<<<<<<< HEAD
-    runCommand(NAMESPACE_ID, "select * from " + MY_TABLE_HIVE_NAME + " where key = '2'",
-=======
     runCommand(OTHER_NAMESPACE_ID, "select * from " + OTHER_MY_TABLE_NAME,
                false,
                Lists.newArrayList(
@@ -290,11 +255,10 @@
     );
 
     runCommand(NAMESPACE_ID, String.format("select * from %s where key = '2'", MY_TABLE_NAME),
->>>>>>> d4694f1b
                true,
                Lists.newArrayList(
-                 new ColumnDesc(MY_TABLE_HIVE_NAME + ".key", "STRING", 1, null),
-                 new ColumnDesc(MY_TABLE_HIVE_NAME + ".value", "struct<name:string,ints:array<int>>", 2, null)
+                 new ColumnDesc(MY_TABLE_NAME + ".key", "STRING", 1, null),
+                 new ColumnDesc(MY_TABLE_NAME + ".value", "struct<name:string,ints:array<int>>", 2, null)
                ),
                Lists.newArrayList(
                  new QueryResult(Lists.<Object>newArrayList("2", "{\"name\":\"two\",\"ints\":[10,11,12,13,14]}"))
@@ -323,19 +287,15 @@
     future = exploreClient.submit(testNamespace1, "show tables");
     future.get();
 
-<<<<<<< HEAD
-    future = exploreClient.submit(NAMESPACE_ID, "select * from " + MY_TABLE_HIVE_NAME);
-=======
     future = exploreClient.submit(testNamespace2, "show tables");
     future.get();
 
     future = exploreClient.submit(testNamespace1, "select * from my_table");
->>>>>>> d4694f1b
     results = future.get();
 
     queries = exploreService.getQueries(testNamespace1);
     Assert.assertEquals(2, queries.size());
-    Assert.assertEquals("select * from " + MY_TABLE_HIVE_NAME, queries.get(0).getStatement());
+    Assert.assertEquals("select * from my_table", queries.get(0).getStatement());
     Assert.assertEquals("FINISHED", queries.get(0).getStatus().toString());
     Assert.assertTrue(queries.get(0).isHasResults());
     Assert.assertTrue(queries.get(0).isActive());
@@ -351,7 +311,7 @@
 
     queries = exploreService.getQueries(testNamespace1);
     Assert.assertEquals(2, queries.size());
-    Assert.assertEquals("select * from " + MY_TABLE_HIVE_NAME, queries.get(0).getStatement());
+    Assert.assertEquals("select * from my_table", queries.get(0).getStatement());
     Assert.assertEquals("FINISHED", queries.get(0).getStatus().toString());
     Assert.assertTrue(queries.get(0).isHasResults());
     Assert.assertFalse(queries.get(0).isActive());
@@ -419,7 +379,7 @@
 
       List<QueryResult> firstPreview = exploreService.previewResults(handle);
       Assert.assertEquals(ImmutableList.of(
-        new QueryResult(ImmutableList.<Object>of(MY_TABLE_HIVE_NAME)),
+        new QueryResult(ImmutableList.<Object>of(MY_TABLE_NAME)),
         new QueryResult(ImmutableList.<Object>of("dataset_my_table_2")),
         new QueryResult(ImmutableList.<Object>of("dataset_my_table_3")),
         new QueryResult(ImmutableList.<Object>of("dataset_my_table_4")),
@@ -457,15 +417,9 @@
 
   @Test
   public void getDatasetSchemaTest() throws Exception {
-<<<<<<< HEAD
-    TableInfo tableInfo = exploreService.getTableInfo(null, MY_TABLE_HIVE_NAME);
-    Assert.assertEquals(new TableInfo(
-                          MY_TABLE_HIVE_NAME, NAMESPACE_ID.getId(), System.getProperty("user.name"),
-=======
     TableInfo tableInfo = exploreService.getTableInfo(NAMESPACE_ID.getId(), MY_TABLE_NAME);
     Assert.assertEquals(new TableInfo(
                           MY_TABLE_NAME, NAMESPACE_DATABASE, System.getProperty("user.name"),
->>>>>>> d4694f1b
                           tableInfo.getCreationTime(), 0, 0,
                           ImmutableList.<TableInfo.ColumnInfo>of(),
                           tableInfo.getParameters(),
@@ -477,26 +431,16 @@
                           "org.apache.hadoop.hive.ql.io.HivePassThroughOutputFormat", false, -1,
                           DatasetSerDe.class.getName(),
                           ImmutableMap.of("serialization.format", "1",
-<<<<<<< HEAD
                                           Constants.Explore.DATASET_NAME, MY_TABLE.getId(),
-=======
-                                          Constants.Explore.DATASET_NAME, MY_TABLE_NAME,
->>>>>>> d4694f1b
                                           Constants.Explore.DATASET_NAMESPACE, NAMESPACE_ID.getId()),
                           true
                         ),
                         tableInfo);
     Assert.assertEquals(DatasetStorageHandler.class.getName(), tableInfo.getParameters().get("storage_handler"));
 
-<<<<<<< HEAD
-    tableInfo = exploreService.getTableInfo(NAMESPACE_ID.getId(), MY_TABLE_HIVE_NAME);
-    Assert.assertEquals(new TableInfo(
-                          MY_TABLE_HIVE_NAME, NAMESPACE_ID.getId(), System.getProperty("user.name"),
-=======
     tableInfo = exploreService.getTableInfo(NAMESPACE_ID.getId(), MY_TABLE_NAME);
     Assert.assertEquals(new TableInfo(
                           MY_TABLE_NAME, NAMESPACE_DATABASE, System.getProperty("user.name"),
->>>>>>> d4694f1b
                           tableInfo.getCreationTime(), 0, 0,
                           ImmutableList.<TableInfo.ColumnInfo>of(),
                           tableInfo.getParameters(),
@@ -508,11 +452,7 @@
                           "org.apache.hadoop.hive.ql.io.HivePassThroughOutputFormat", false, -1,
                           DatasetSerDe.class.getName(),
                           ImmutableMap.of("serialization.format", "1",
-<<<<<<< HEAD
                                           Constants.Explore.DATASET_NAME, MY_TABLE.getId(),
-=======
-                                          Constants.Explore.DATASET_NAME, MY_TABLE_NAME,
->>>>>>> d4694f1b
                                           Constants.Explore.DATASET_NAMESPACE, NAMESPACE_ID.getId()),
                           true
                         ),
@@ -527,7 +467,7 @@
     }
 
     try {
-      exploreService.getTableInfo("foo", MY_TABLE_HIVE_NAME);
+      exploreService.getTableInfo("foo", MY_TABLE_NAME);
       Assert.fail("Should throw TableNotFoundException on table foo.my_table");
     } catch (TableNotFoundException e) {
       // Expected
@@ -611,14 +551,10 @@
     stmt = connection.prepareStatement("show tables");
     rowSet = stmt.executeQuery();
     Assert.assertTrue(rowSet.next());
-    Assert.assertEquals(MY_TABLE_HIVE_NAME, rowSet.getString(1));
+    Assert.assertEquals(MY_TABLE_NAME, rowSet.getString(1));
     stmt.close();
 
-<<<<<<< HEAD
-    stmt = connection.prepareStatement("select key, value from " + MY_TABLE_HIVE_NAME);
-=======
     stmt = connection.prepareStatement("select key, value from " + MY_TABLE_NAME);
->>>>>>> d4694f1b
     rowSet = stmt.executeQuery();
     Assert.assertTrue(rowSet.next());
     Assert.assertEquals(1, rowSet.getInt(1));
@@ -634,7 +570,7 @@
   @Test
   public void testJoin() throws Exception {
     Id.DatasetInstance myTable1 = Id.DatasetInstance.from(NAMESPACE_ID, "my_table_1");
-    String myTable1HiveName = getDatasetHiveName(myTable1);
+    String myTable1Name = getDatasetHiveName(myTable1);
     // Performing admin operations to create dataset instance
     datasetFramework.addInstance("keyStructValueTable", myTable1, DatasetProperties.EMPTY);
 
@@ -660,52 +596,30 @@
 
       table.postTxCommit();
 
-<<<<<<< HEAD
-      String myTableKey = MY_TABLE_HIVE_NAME + ".key";
-      String myTableValue = MY_TABLE_HIVE_NAME + ".value";
-      String myTable1Key = myTable1HiveName + ".key";
-      String myTable1Value = myTable1HiveName + ".value";
-      runCommand(NAMESPACE_ID, String.format("select %s, %s from %s join %s on (%s=%s)",
-                                             myTableKey, myTableValue, MY_TABLE_HIVE_NAME, myTable1HiveName,
-                                             myTableKey, myTable1Key),
-                 true,
-                 Lists.newArrayList(new ColumnDesc(myTableKey, "STRING", 1, null),
-                                    new ColumnDesc(myTableValue, "struct<name:string,ints:array<int>>", 2, null)),
-=======
-      String query = String.format("select %s.key, %s.value from %s join my_table_1 on (%s.key=my_table_1.key)",
-                                   MY_TABLE_NAME, MY_TABLE_NAME, MY_TABLE_NAME, MY_TABLE_NAME);
+      String query = String.format("select %s.key, %s.value from %s join %s on (%s.key=%s.key)",
+                                   MY_TABLE_NAME, MY_TABLE_NAME,
+                                   MY_TABLE_NAME, myTable1Name, MY_TABLE_NAME, myTable1Name);
       runCommand(NAMESPACE_ID, query,
                  true,
                  Lists.newArrayList(new ColumnDesc(MY_TABLE_NAME + ".key", "STRING", 1, null),
                                     new ColumnDesc(MY_TABLE_NAME + ".value",
                                                    "struct<name:string,ints:array<int>>", 2, null)),
->>>>>>> d4694f1b
                  Lists.newArrayList(
                    new QueryResult(Lists.<Object>newArrayList("2", "{\"name\":\"two\",\"ints\":[10,11,12,13,14]}")))
       );
 
-<<<<<<< HEAD
-      runCommand(NAMESPACE_ID, String.format("select %s, %s, %s, %s from %s right outer join %s on (%s=%s)",
-                                             myTableKey, myTableValue, myTable1Key, myTable1Value,
-                                              MY_TABLE_HIVE_NAME, myTable1HiveName, myTableKey, myTable1Key),
-                 true,
-                 Lists.newArrayList(new ColumnDesc(myTableKey, "STRING", 1, null),
-                                    new ColumnDesc(myTableValue, "struct<name:string,ints:array<int>>", 2, null),
-                                    new ColumnDesc(myTable1Key, "STRING", 3, null),
-                                    new ColumnDesc(myTable1Value, "struct<name:string,ints:array<int>>", 4, null)),
-=======
-      query = String.format("select %s.key, %s.value, my_table_1.key, my_table_1.value " +
-                              "from %s right outer join my_table_1 on (%s.key=my_table_1.key)",
-                            MY_TABLE_NAME, MY_TABLE_NAME, MY_TABLE_NAME, MY_TABLE_NAME);
+      query = String.format("select %s.key, %s.value, %s.key, %s.value " +
+                              "from %s right outer join %s on (%s.key=%s.key)",
+                            MY_TABLE_NAME, MY_TABLE_NAME, myTable1Name, myTable1Name,
+                            MY_TABLE_NAME, myTable1Name, MY_TABLE_NAME, myTable1Name);
       runCommand(NAMESPACE_ID, query,
                  true,
                  Lists.newArrayList(new ColumnDesc(MY_TABLE_NAME + ".key", "STRING", 1, null),
                                     new ColumnDesc(MY_TABLE_NAME + ".value",
                                                    "struct<name:string,ints:array<int>>", 2, null),
-                                    new ColumnDesc("my_table_1.key", "STRING", 3, null),
-                                    new ColumnDesc("my_table_1.value",
+                                    new ColumnDesc(myTable1Name + ".key", "STRING", 3, null),
+                                    new ColumnDesc(myTable1Name + ".value",
                                                    "struct<name:string,ints:array<int>>", 4, null)),
->>>>>>> d4694f1b
                  Lists.newArrayList(
                    new QueryResult(Lists.<Object>newArrayList("2", "{\"name\":\"two\",\"ints\":[10,11,12,13,14]}",
                                                          "2", "{\"name\":\"two\",\"ints\":[20,21,22,23,24]}")),
@@ -713,28 +627,18 @@
                                                          "{\"name\":\"third\",\"ints\":[30,31,32,33,34]}")))
       );
 
-<<<<<<< HEAD
-      runCommand(NAMESPACE_ID, String.format("select %s, %s, %s, %s from %s left outer join %s on (%s=%s)",
-                                             myTableKey, myTableValue, myTable1Key, myTable1Value,
-                                             MY_TABLE_HIVE_NAME, myTable1HiveName, myTableKey, myTable1Key),
-                 true,
-                 Lists.newArrayList(new ColumnDesc(myTableKey, "STRING", 1, null),
-                                    new ColumnDesc(myTableValue, "struct<name:string,ints:array<int>>", 2, null),
-                                    new ColumnDesc(myTable1Key, "STRING", 3, null),
-                                    new ColumnDesc(myTable1Value, "struct<name:string,ints:array<int>>", 4, null)),
-=======
-      query = String.format("select %s.key, %s.value, my_table_1.key, my_table_1.value from %s " +
-                              "left outer join my_table_1 on (%s.key=my_table_1.key)",
-                            MY_TABLE_NAME, MY_TABLE_NAME, MY_TABLE_NAME, MY_TABLE_NAME);
+      query = String.format("select %s.key, %s.value, %s.key, %s.value from %s " +
+                              "left outer join %s on (%s.key=%s.key)",
+                            MY_TABLE_NAME, MY_TABLE_NAME, myTable1Name, myTable1Name,
+                            MY_TABLE_NAME, myTable1Name, MY_TABLE_NAME, myTable1Name);
       runCommand(NAMESPACE_ID, query,
                  true,
                  Lists.newArrayList(new ColumnDesc(MY_TABLE_NAME + ".key", "STRING", 1, null),
                                     new ColumnDesc(MY_TABLE_NAME + ".value",
                                                    "struct<name:string,ints:array<int>>", 2, null),
-                                    new ColumnDesc("my_table_1.key", "STRING", 3, null),
-                                    new ColumnDesc("my_table_1.value",
+                                    new ColumnDesc(myTable1Name + ".key", "STRING", 3, null),
+                                    new ColumnDesc(myTable1Name + ".value",
                                                    "struct<name:string,ints:array<int>>", 4, null)),
->>>>>>> d4694f1b
                  Lists.newArrayList(
                    new QueryResult(Lists.<Object>newArrayList("1",
                                                          "{\"name\":\"first\",\"ints\":[1,2,3,4,5]}", null, null)),
@@ -742,28 +646,18 @@
                                                          "2", "{\"name\":\"two\",\"ints\":[20,21,22,23,24]}")))
       );
 
-<<<<<<< HEAD
-      runCommand(NAMESPACE_ID, String.format("select %s, %s, %s, %s from %s full outer join %s on (%s=%s)",
-                                             myTableKey, myTableValue, myTable1Key, myTable1Value,
-                                             MY_TABLE_HIVE_NAME, myTable1HiveName, myTableKey, myTable1Key),
-                 true,
-                 Lists.newArrayList(new ColumnDesc(myTableKey, "STRING", 1, null),
-                                    new ColumnDesc(myTableValue, "struct<name:string,ints:array<int>>", 2, null),
-                                    new ColumnDesc(myTable1Key, "STRING", 3, null),
-                                    new ColumnDesc(myTable1Value, "struct<name:string,ints:array<int>>", 4, null)),
-=======
-      query = String.format("select %s.key, %s.value, my_table_1.key, my_table_1.value from %s " +
-                              "full outer join my_table_1 on (%s.key=my_table_1.key)",
-                            MY_TABLE_NAME, MY_TABLE_NAME, MY_TABLE_NAME, MY_TABLE_NAME);
+      query = String.format("select %s.key, %s.value, %s.key, %s.value from %s " +
+                              "full outer join %s on (%s.key=%s.key)",
+                            MY_TABLE_NAME, MY_TABLE_NAME, myTable1Name, myTable1Name,
+                            MY_TABLE_NAME, myTable1Name, MY_TABLE_NAME, myTable1Name);
       runCommand(NAMESPACE_ID, query,
                  true,
                  Lists.newArrayList(new ColumnDesc(MY_TABLE_NAME + ".key", "STRING", 1, null),
                                     new ColumnDesc(MY_TABLE_NAME + ".value",
                                                    "struct<name:string,ints:array<int>>", 2, null),
-                                    new ColumnDesc("my_table_1.key", "STRING", 3, null),
-                                    new ColumnDesc("my_table_1.value",
+                                    new ColumnDesc(myTable1Name + ".key", "STRING", 3, null),
+                                    new ColumnDesc(myTable1Name + ".value",
                                                    "struct<name:string,ints:array<int>>", 4, null)),
->>>>>>> d4694f1b
                  Lists.newArrayList(
                    new QueryResult(Lists.<Object>newArrayList("1",
                                                          "{\"name\":\"first\",\"ints\":[1,2,3,4,5]}", null, null)),
