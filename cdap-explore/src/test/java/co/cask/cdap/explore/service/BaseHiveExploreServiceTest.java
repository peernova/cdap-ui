--- conflicted
+++ resolved
@@ -301,16 +301,12 @@
       new ExploreClientModule(),
       new StreamServiceRuntimeModule().getInMemoryModules(),
       new StreamAdminModules().getInMemoryModules(),
-<<<<<<< HEAD
       new NotificationServiceRuntimeModule().getInMemoryModules(),
       new AbstractModule() {
         @Override
         protected void configure() {
           bind(NotificationFeedManager.class).to(NoOpNotificationFeedManager.class);
-=======
-      new AbstractModule() {
-        @Override
-        protected void configure() {
+
           Multibinder<HttpHandler> handlerBinder =
             Multibinder.newSetBinder(binder(), HttpHandler.class, Names.named(Constants.Stream.STREAM_HANDLER));
           handlerBinder.addBinding().to(StreamHandler.class);
@@ -318,7 +314,6 @@
           handlerBinder.addBinding().to(PingHandler.class);
 
           bind(StreamHttpService.class).in(Scopes.SINGLETON);
->>>>>>> 022a5857
         }
       }
     );
@@ -352,16 +347,12 @@
       new ExploreClientModule(),
       new StreamServiceRuntimeModule().getStandaloneModules(),
       new StreamAdminModules().getStandaloneModules(),
-<<<<<<< HEAD
       new NotificationServiceRuntimeModule().getStandaloneModules(),
       new AbstractModule() {
         @Override
         protected void configure() {
           bind(NotificationFeedManager.class).to(NoOpNotificationFeedManager.class);
-=======
-      new AbstractModule() {
-        @Override
-        protected void configure() {
+
           Multibinder<HttpHandler> handlerBinder =
             Multibinder.newSetBinder(binder(), HttpHandler.class, Names.named(Constants.Stream.STREAM_HANDLER));
           handlerBinder.addBinding().to(StreamHandler.class);
@@ -369,7 +360,6 @@
           handlerBinder.addBinding().to(PingHandler.class);
 
           bind(StreamHttpService.class).in(Scopes.SINGLETON);
->>>>>>> 022a5857
         }
       }
     );
