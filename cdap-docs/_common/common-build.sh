--- conflicted
+++ resolved
@@ -61,10 +61,10 @@
 SCRIPT=`basename $0`
 SCRIPT_PATH=`pwd`
 
-DOC_GEN_PY="${SCRIPT_PATH}/../tools/doc-gen.py"
-BUILD_PATH="${SCRIPT_PATH}/${BUILD}"
-HTML_PATH="${BUILD_PATH}/${HTML}"
-SOURCE_PATH="${SCRIPT_PATH}/${SOURCE}"
+DOC_GEN_PY="$SCRIPT_PATH/../tools/doc-gen.py"
+BUILD_PATH="$SCRIPT_PATH/$BUILD"
+HTML_PATH="$BUILD_PATH/$HTML"
+SOURCE_PATH="$SCRIPT_PATH/$SOURCE"
 
 if [ "x$2" == "x" ]; then
   PROJECT_PATH="$SCRIPT_PATH/../../"
@@ -129,35 +129,33 @@
 }
 
 function clean() {
-  cd ${SCRIPT_PATH}
-  rm -rf ${SCRIPT_PATH}/${BUILD}
-  mkdir -p ${SCRIPT_PATH}/${BUILD}
+  cd $SCRIPT_PATH
+  rm -rf $SCRIPT_PATH/$BUILD
+  mkdir $SCRIPT_PATH/$BUILD
 }
 
 function build_docs() {
   clean
-  cd ${SCRIPT_PATH}
+  cd $SCRIPT_PATH
   check_includes
   sphinx-build -b html -d build/doctrees source build/html
 }
 
 function build_docs_google() {
   clean
-  cd ${SCRIPT_PATH}
+  cd $SCRIPT_PATH
   check_includes
   sphinx-build -D googleanalytics_id=$1 -D googleanalytics_enabled=1 -b html -d build/doctrees source build/html
 }
 
 function build_javadocs_full() {
-  cd ${PROJECT_PATH}
-  set_mvn_environment
+  cd $PROJECT_PATH
   MAVEN_OPTS="-Xmx512m" mvn clean site -DskipTests
 }
 
 function build_javadocs_api() {
-  cd ${PROJECT_PATH}
-  set_mvn_environment
-  MAVEN_OPTS="-Xmx512m" mvn clean package javadoc:javadoc -pl $API -am -DskipTests -P release
+  cd $PROJECT_PATH
+  MAVEN_OPTS="-Xmx512m"  mvn clean package javadoc:javadoc -pl $API -am -DskipTests -P release
 }
 
 function build_javadocs_sdk() {
@@ -237,12 +235,6 @@
   build_extras
 }
 
-function set_mvn_environment() {
-  if [ "$(uname)" == "Darwin" ]; then
-    export JAVA_HOME=$(/usr/libexec/java_home -v 1.7)
-  fi
-}
-
 function check_includes() {
   if [ $CHECK_INCLUDES == $TRUE ]; then
     echo "Downloading and checking includes."
@@ -312,10 +304,6 @@
 
 function build_standalone() {
   cd $PROJECT_PATH
-<<<<<<< HEAD
-  set_mvn_environment
-=======
->>>>>>> 507302f4
   MAVEN_OPTS="-Xmx512m" mvn clean package -DskipTests -P examples,templates -pl cdap-examples,cdap-app-templates -am -amd && MAVEN_OPTS="-Xmx512m" mvn package -pl cdap-standalone -am -DskipTests -P dist,release
 }
 
@@ -325,7 +313,6 @@
 
 function build_dependencies() {
   cd $PROJECT_PATH
-  set_mvn_environment
   mvn clean package site -am -Pjavadocs -DskipTests
 }
 
