--- conflicted
+++ resolved
@@ -187,24 +187,12 @@
   .directive('connectionsBrowser', function (reactDirective) {
     return reactDirective(window.CaskCommon.Connections);
   })
-<<<<<<< HEAD
   .directive('leftPanelReact', function (reactDirective) {
     return reactDirective(window.CaskCommon.LeftPanelReact);
-  })
-  .directive('topPanelNameAndDescription', function (reactDirective) {
-    return reactDirective(window.CaskCommon.TopPanelNameAndDescription);
-  })
-  .directive('topPanelActionButtons', function (reactDirective) {
-    return reactDirective(window.CaskCommon.TopPanelActionButtons);
-  })
-=======
-  .directive('sidePanel', function (reactDirective) {
-    return reactDirective(window.CaskCommon.SidePanel);
   })
   .directive('topPanelReact', function(reactDirective) {
     return reactDirective(window.CaskCommon.TopPanelReact);
   })
   .directive('pipelineCanvasActionBtns', function(reactDirective) {
     return reactDirective(window.CaskCommon.PipelineCanvasActionBtns);
-  });
->>>>>>> fc8cbd2e
+  });