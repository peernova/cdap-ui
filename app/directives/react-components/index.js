--- conflicted
+++ resolved
@@ -189,11 +189,7 @@
   })
   .directive('sidePanel', function (reactDirective) {
     return reactDirective(window.CaskCommon.SidePanel);
-<<<<<<< HEAD
-  });
-=======
   })
   .directive('nameAndDescription', function (reactDirective) {
     return reactDirective(window.CaskCommon.NameAndDescription);
-  })
->>>>>>> c2a5d0ed
+  });