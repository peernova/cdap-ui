--- conflicted
+++ resolved
@@ -193,11 +193,6 @@
   .directive('topPanelReact', function(reactDirective) {
     return reactDirective(window.CaskCommon.TopPanelReact);
   })
-<<<<<<< HEAD
-  .directive('topPanelActionButtons', function (reactDirective) {
-    return reactDirective(window.CaskCommon.TopPanelActionButtons);
-=======
   .directive('pipelineCanvasActionBtns', function(reactDirective) {
     return reactDirective(window.CaskCommon.PipelineCanvasActionBtns);
->>>>>>> 9eb0e08b
   });