--- conflicted
+++ resolved
@@ -85,7 +85,7 @@
       },
       description: '',
       name: '',
-      change: {
+      changeSummary: {
         description: '',
       },
       parentVersion: '',
@@ -1116,26 +1116,6 @@
     this.state.config.maxConcurrentRuns = num;
   }
 
-  getSchedulePayload() {
-    return {
-      'program': {
-        'programName': 'DataPipelineWorkflow',
-        'programType': 'WORKFLOW'
-      },
-      'trigger': {
-        'cronExpression': this.getSchedule(),
-        'type': 'TIME'
-      },
-      'constraints': [
-        {
-          'maxConcurrency': this.getMaxConcurrentRuns(),
-          'type': 'CONCURRENCY',
-          'waitUntilMet': false
-        }
-      ]
-    }
-  }
-
   setServiceAccountPath(path) {
     this.state.config.serviceAccountPath = path;
   }
@@ -1144,11 +1124,11 @@
   }
 
   setChangeSummary(changeSummaryDesc) {
-    this.state.change.description = changeSummaryDesc;
+    this.state.changeSummary.description = changeSummaryDesc;
     this.emitChange();
   }
   getChangeSummary() {
-    return this.getState().change.description;
+    return this.getState().changeSummary.description;
   }
 
   setParentVersion(parentVersion) {
@@ -1299,18 +1279,7 @@
         ).then(navigateToDetailedView.bind(this, adapterName));
     };
 
-    let postDeploymentCleanUp = (adapterName) => {
-      // create schedule only on first deploy
-      if (!isEdit) {
-        this.myPipelineApi.createSchedule(
-          {
-            namespace: this.$state.params.namespace,
-            pipeline: adapterName,
-            scheduleId: this.GLOBALS.defaultScheduleId
-          },
-          this.getSchedulePayload()
-        ).$promise.then(() => {console.log('successfully created schedule')})
-      }
+    let removeFromUserDrafts = (adapterName) => {
       const draftId = this.getDraftId();
       if (!draftId) {
         return navigateToDetailedView.call(this, adapterName);
@@ -1341,7 +1310,7 @@
       )
       .$promise
       .then(
-        postDeploymentCleanUp.bind(this, pipelineName),
+        removeFromUserDrafts.bind(this, pipelineName),
         (err) => {
           this.EventPipe.emit('hideLoadingIcon.immediate');
           this.HydratorPlusPlusConsoleActions.addMessage([{
@@ -1353,11 +1322,7 @@
     };
 
     var config = this.getConfigForExport();
-<<<<<<< HEAD
-    config = {...config, 'app.deploy.update.schedules': false}
-=======
     config['app.deploy.update.schedules'] = false
->>>>>>> 0fb44cbd
 
     // Checking if Pipeline name already exist
     this.myAppsApi
@@ -1376,7 +1341,7 @@
             this.EventPipe.emit('hideLoadingIcon.immediate');
           } else {
             // normal deployment does not need these fields
-            delete config.change;
+            delete config.changeSummary;
             delete config.parentVersion;
             publish(config.name);
           }
