--- conflicted
+++ resolved
@@ -15,60 +15,10 @@
 -->
 
 <div class="side-panel top text-center">
-<<<<<<< HEAD
-  <!-- change to ng-if="true" to get this to render, this is WIP for the overall toppanel react migration -->
-  <top-panel-name-and-description
-    ng-if="false"
-    globals="HydratorPlusPlusTopPanelCtrl.GLOBALS"
-    metadata-expanded="HydratorPlusPlusTopPanelCtrl.metadataExpanded"
-    state="HydratorPlusPlusTopPanelCtrl.state"
-    invalid-name="HydratorPlusPlusTopPanelCtrl.invalidName"
-    parsed-description="HydratorPlusPlusTopPanelCtrl.parsedDescription"
-    save-metadata="HydratorPlusPlusTopPanelCtrl.saveMetadataV2"
-    reset-metadata="HydratorPlusPlusTopPanelCtrl.resetMetadataV2"
-    open-metadata="HydratorPlusPlusTopPanelCtrl.openMetadataV2"
-    ></top-panel-name-and-description>
-  <!-- remove the ng-if="true" to get this to render-->
-  <top-panel-action-buttons
-    ng-if="false"
-    preview-mode="HydratorPlusPlusTopPanelCtrl.previewMode"
-    preview-enabled="HydratorPlusPlusTopPanelCtrl.isPreviewEnabled"
-    toggle-preview-mode="HydratorPlusPlusTopPanelCtrl.togglePreviewModeV2"
-    toggle-config="HydratorPlusPlusTopPanelCtrl.toggleConfigV2"
-    view-config="HydratorPlusPlusTopPanelCtrl.viewConfig"
-    show-schedule="HydratorPlusPlusTopPanelCtrl.showSchedule"
-    view-scheduler="HydratorPlusPlusTopPanelCtrl.viewScheduler"
-    toggle-scheduler="HydratorPlusPlusTopPanelCtrl.toggleSchedulerV2"
-    has-nodes="HydratorPlusPlusTopPanelCtrl.hasNodes"
-    on-save-draft="HydratorPlusPlusTopPanelCtrl.onSaveDraftV2"
-    on-publish="HydratorPlusPlusTopPanelCtrl.onPublishV2"
-    on-import="HydratorPlusPlusTopPanelCtrl.onImportV2"
-    on-file-select="HydratorPlusPlusTopPanelCtrl.importFile2"
-    on-export="HydratorPlusPlusTopPanelCtrl.onExportV2"
-    on-click-logs="HydratorPlusPlusTopPanelCtrl.onClickLogs"
-    preview-loading="HydratorPlusPlusTopPanelCtrl.previewLoading"
-    preview-running="HydratorPlusPlusTopPanelCtrl.previewRunning"
-    start-or-stop-preview="HydratorPlusPlusTopPanelCtrl.startOrStopPreviewV2"
-    queue-status="HydratorPlusPlusTopPanelCtrl.queueStatus"
-    display-duration="HydratorPlusPlusTopPanelCtrl.displayDuration"
-    loading-label="HydratorPlusPlusTopPanelCtrl.loadingLabel"
-    current-preview-id="HydratorPlusPlusTopPanelCtrl.currentPreviewId"
-    view-logs="HydratorPlusPlusTopPanelCtrl.viewLogs"
-    timer-label="HydratorPlusPlusTopPanelCtrl.timerLabel"
-    ></top-panel-action-buttons>
-
-  <!-- change to ng-if="false" to get this to hide, this is WIP for the overall toppanel react migration -->
-  <div class="hydrator-metadata"
-      ng-class="{'expanded': HydratorPlusPlusTopPanelCtrl.metadataExpanded}"
-      ng-click="!HydratorPlusPlusTopPanelCtrl.metadataExpanded && HydratorPlusPlusTopPanelCtrl.openMetadata()"
-      data-cy="pipeline-metadata"
-      ng-if="true">
-=======
   <div class="hydrator-metadata"
       ng-class="{'expanded': HydratorPlusPlusTopPanelCtrl.metadataExpanded}"
       ng-click="!HydratorPlusPlusTopPanelCtrl.metadataExpanded && HydratorPlusPlusTopPanelCtrl.openMetadata()"
       data-cy="pipeline-metadata">
->>>>>>> fc8cbd2e
     <div class="pipeline-type">
       <span ng-if="HydratorPlusPlusTopPanelCtrl.GLOBALS.etlBatchPipelines.includes(HydratorPlusPlusTopPanelCtrl.state.artifact.name)"
             class="icon-ETLBatch"></span>
@@ -132,10 +82,6 @@
     </div>
   </div>
   
-<<<<<<< HEAD
-  <!-- change to ng-if="false" to get this to hide, this is WIP for the overall toppanel react migration -->
-=======
->>>>>>> fc8cbd2e
   <div ng-if="true"> 
     <div class="btn-group action-buttons"
         ng-if="!HydratorPlusPlusTopPanelCtrl.previewMode">
