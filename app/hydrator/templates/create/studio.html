--- conflicted
+++ resolved
@@ -16,14 +16,13 @@
   <div class="react-version" ng-if="true">
     <div class="canvas-wrapper">
         <div ui-view="reactleftpanel" class="left-control"></div>
-        <div ui-view="toppanel" class="top-panel"></div>
+        <div ui-view="reacttoppanel" class="top-panel"></div>
         <div class="right-wrapper">
           <div ui-view="canvas" class="canvas"></div>
         </div>
     </div>
   </div>
 
-<<<<<<< HEAD
 
   <div class="canvas-wrapper" ng-if="false">
     <div class="left-panel-wrapper"
@@ -31,16 +30,7 @@
       <div ui-view="leftpanel" class="left-panel"></div>
     </div>
   
-    <div ui-view="toppanel" class="top-panel"></div>
-    <div class="right-wrapper">
-      <div ui-view="canvas" class="canvas"></div>
-    </div>
-  </div>
-=======
   <div ui-view="toppanel" class="top-panel" ng-if="false"></div>
-  <div ui-view="reacttoppanel" class="top-panel" ng-if="true"></div>
   <div class="right-wrapper">
     <div ui-view="canvas" class="canvas"></div>
-  </div>
-</div>
->>>>>>> fc8cbd2e
+  </div>