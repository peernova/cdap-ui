--- conflicted
+++ resolved
@@ -18,51 +18,6 @@
 <html lang="en">
   <head>
     <title></title>
-
-<<<<<<< HEAD
-    <link rel="icon" href="/cdap_assets/img/favicon.png" />
-    <meta charset="utf-8" />
-    <meta http-equiv="X-UA-Compatible" content="IE=edge" />
-    <meta name="description" content="Cask Data Application Platform" />
-    <meta name="viewport" content="width=device-width, initial-scale=1" />
-    <base href="/cdap" />
-  </head>
-  <body class="cdap-body-container">
-    <div id="app-container"></div>
-    <script
-      type="text/javascript"
-      nonce="<_= nonceVal _>"
-      src="/config.js"
-    ></script>
-    <script
-      type="text/javascript"
-      nonce="<_= nonceVal _>"
-      src="/ui-config.js"
-    ></script>
-    <script
-      type="text/javascript"
-      nonce="<_= nonceVal _>"
-      src="/ui-theme.js"
-    ></script>
-    <script
-      type="text/javascript"
-      nonce="<_= nonceVal _>"
-      src="/dll_assets/dll.shared.vendor.<%= htmlWebpackPlugin.options.mode %>js?<%= htmlWebpackPlugin.options.hashId %>"
-    ></script>
-    <script
-      type="text/javascript"
-      nonce="<_= nonceVal _>"
-      src="/dll_assets/dll.cdap.vendor.<%= htmlWebpackPlugin.options.mode %>js?<%= htmlWebpackPlugin.options.hashId %>"
-    ></script>
-    <% for (key in htmlWebpackPlugin.files.js) { %>
-    <script
-      type="text/javascript"
-      nonce="<_= nonceVal _>"
-      src="<%= htmlWebpackPlugin.files.js[key] %>"
-    ></script>
-    <% } %>
-  </body>
-=======
     <link rel="icon" href="/cdap_assets/img/favicon.png">
     <meta charset="utf-8">
     <meta http-equiv="X-UA-Compatible" content="IE=edge">
@@ -76,11 +31,18 @@
   <script type="text/javascript" nonce="<_= nonceVal _>" src="/config.js"></script>
   <script type="text/javascript" nonce="<_= nonceVal _>" src="/ui-config.js"></script>
   <script type="text/javascript" nonce="<_= nonceVal _>" src="/ui-theme.js"></script>
-  <script type="text/javascript" nonce="<_= nonceVal _>" src="/dll_assets/dll.shared.vendor.<%= htmlWebpackPlugin.options.mode %>js?<%= htmlWebpackPlugin.options.hashId %>"></script>
-  <script type="text/javascript" nonce="<_= nonceVal _>" src="/dll_assets/dll.cdap.vendor.<%= htmlWebpackPlugin.options.mode %>js?<%= htmlWebpackPlugin.options.hashId %>"></script>
+  <script 
+    type="text/javascript"
+    nonce="<_= nonceVal _>"
+    src="/dll_assets/dll.shared.vendor.<%= htmlWebpackPlugin.options.mode %>js?<%= htmlWebpackPlugin.options.hashId %>">
+  </script>
+  <script 
+    type="text/javascript"
+    nonce="<_= nonceVal _>"
+    src="/dll_assets/dll.cdap.vendor.<%= htmlWebpackPlugin.options.mode %>js?<%= htmlWebpackPlugin.options.hashId %>">
+  </script>
   <% for (key in htmlWebpackPlugin.files.js) { %>
   <script type="text/javascript" nonce="<_= nonceVal _>" src="<%= htmlWebpackPlugin.files.js[key] %>"></script>
   <% } %>
 </body>
->>>>>>> d27ee3f9
 </html>