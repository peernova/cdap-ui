--- conflicted
+++ resolved
@@ -24,19 +24,15 @@
  * @param params - url params to be parsed.
  * @returns Parsed metadata page urls.
  */
-export function getMetadataPageUrl(pageName: string, params: { [key: string]: string } = {}) {
+export function getMetadataPageUrl(
+  pageName: string,
+  params: { [key: string]: string } = {}
+) {
   const urls = {
-<<<<<<< HEAD
     home: '/ns/:namespace/metadata',
     search: '/ns/:namespace/metadata/search/:query/result',
-    summary: '/ns/:namespace/metadata/:entityType/:entityId/summary/search/:query',
-    lineage: '/ns/:namespace/metadata/:entityType/:entityId/lineage/search/:query',
-=======
-    home: `/ns/:namespace/metadata`,
-    search: `/ns/:namespace/metadata/search/:query/result`,
-    summary: `/ns/:namespace/metadata/:entityType/:entityId/summary`,
-    lineage: `/ns/:namespace/metadata/:entityType/:entityId/lineage`,
->>>>>>> 12fb306c
+    summary: '/ns/:namespace/metadata/:entityType/:entityId/summary',
+    lineage: '/ns/:namespace/metadata/:entityType/:entityId/lineage',
   };
   if (!urls[pageName]) {
     return null;
