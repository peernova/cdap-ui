--- conflicted
+++ resolved
@@ -23,77 +23,30 @@
 import Lineage from 'components/Metadata/Lineage';
 import { getCurrentNamespace } from 'services/NamespaceStore';
 import { Theme } from 'services/ThemeHelper';
-import { useParams } from 'react-router-dom';
 
 export const basepath = '/ns/:namespace/metadata';
 
 const Metadata: React.FC = () => {
   const pageTitle = `${Theme.productName} | Search`;
   const namespace = getCurrentNamespace();
-  const params = useParams() as any;
-  const query = params.query || '';
-  const entity = params.entity || '';
 
-<<<<<<< HEAD
-  function checkFeatureFlag(
-    componentToRender: JSX.Element,
-    urlToRedirect: string
-  ) {
-    if (!Theme.isMetadataInReact) {
-      window.location.href = urlToRedirect;
-    } else {
-      return componentToRender;
-    }
-  }
-
-=======
->>>>>>> 12fb306c
   return (
     <>
       <Helmet title={pageTitle} />
       <Switch>
         <Route exact path={basepath} render={() => <MetadataHome />} />
-        <Route path={`${basepath}/search/:query/result`} render={() => <SearchResults />} />
         <Route
-<<<<<<< HEAD
-          exact
-          path={basepath}
-          render={() =>
-            checkFeatureFlag(<MetadataHome />, `/metadata/ns/${namespace}`)
-          }
+          path={`${basepath}/search/:query/result`}
+          render={() => <SearchResults />}
         />
         <Route
-          path={`${basepath}/search/:query/result`}
-          render={() =>
-            checkFeatureFlag(
-              <SearchResults />,
-              `/metadata/ns/${namespace}/search/${query}/result`
-            )
-          }
+          path={`${basepath}/:entityType/:entityId/summary`}
+          render={() => <SearchSummary />}
         />
         <Route
-          path={`${basepath}/:entityType/:entityId/summary/search/:query`}
-          render={() =>
-            checkFeatureFlag(
-              <SearchSummary />,
-              `/metadata/ns/${namespace}/entity/datasets/${entity}/summary?searchTerm=${query}`
-            )
-          }
+          path={`${basepath}/:entityType/:entityId/lineage`}
+          render={() => <Lineage />}
         />
-        <Route
-          path={`${basepath}/:entityType/:entityId/lineage/search/:query`}
-          render={() =>
-            checkFeatureFlag(
-              <Lineage />,
-              `/metadata/ns/${namespace}/entity/datasets/${entity}/lineage?searchTerm=${query}`
-            )
-          }
-=======
-          path={`${basepath}/:entityType/:entityId/summary`}
-          render={() => <SearchSummary />}
->>>>>>> 12fb306c
-        />
-        <Route path={`${basepath}/:entityType/:entityId/lineage`} render={() => <Lineage />} />
         <Route
           render={() => {
             return <Redirect to={`/ns/${namespace}/metadata`} />;
