--- conflicted
+++ resolved
@@ -110,25 +110,15 @@
     const { args } = ScheduleRuntimeArgsStore.getState();
     const { stageWidgetJsonMap } = args;
     let properties = [];
-<<<<<<< HEAD
-    stageWidgetJsonMap[this.state.stage]['configuration-groups'].map(
-      (group) => {
-        properties = properties.concat(group.properties);
-      }
-    );
-    const matchProperty = properties.filter((prop) => prop.name === property);
-=======
     const configurationGroups =
-      stageWidgetJsonMap[this.state.stage] &&
-      stageWidgetJsonMap[this.state.stage]['configuration-groups'];
+      stageWidgetJsonMap[this.state.stage]?.['configuration-groups'];
     if (!configurationGroups) {
       return property;
     }
     configurationGroups.map((group) => {
       properties = properties.concat(group.properties);
     });
-    let matchProperty = properties.filter((prop) => prop.name === property);
->>>>>>> 12fb306c
+    const matchProperty = properties.filter((prop) => prop.name === property);
     return !matchProperty.length ? property : matchProperty[0].label;
   };
 
@@ -138,14 +128,10 @@
       triggeredPipelineInfo,
       stageWidgetJsonMap,
     } = ScheduleRuntimeArgsStore.getState().args;
-<<<<<<< HEAD
-    const stage = triggeringPipelineInfo.configStagesMap[this.state.stage];
-=======
     const configurableStages = triggeringPipelineInfo.configStages.filter(
       (stage) => !!stageWidgetJsonMap[stage.id]
     );
-    let stage = triggeringPipelineInfo.configStagesMap[this.state.stage];
->>>>>>> 12fb306c
+    const stage = triggeringPipelineInfo.configStagesMap[this.state.stage];
     let properties = [];
     if (stage) {
       properties = stage.properties;
@@ -161,13 +147,12 @@
       <Row>
         <Col xs={3}>
           <div className="select-dropdown">
-<<<<<<< HEAD
             <select
               value={this.state.stage}
               onChange={this.onPipelineStageChange}
             >
               {[{ id: DEFAULTSTAGEMESSAGE }]
-                .concat(triggeringPipelineInfo.configStages)
+                .concat(configurableStages)
                 .map((stage) => {
                   return (
                     <option key={stage.id} value={stage.id}>
@@ -175,16 +160,6 @@
                     </option>
                   );
                 })}
-=======
-            <select value={this.state.stage} onChange={this.onPipelineStageChange}>
-              {[{ id: DEFAULTSTAGEMESSAGE }].concat(configurableStages).map((stage) => {
-                return (
-                  <option key={stage.id} value={stage.id}>
-                    {stage.id}
-                  </option>
-                );
-              })}
->>>>>>> 12fb306c
             </select>
           </div>
         </Col>
