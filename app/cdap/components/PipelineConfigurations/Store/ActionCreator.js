/*
 * Copyright © 2018-2022 Cask Data, Inc.
 *
 * Licensed under the Apache License, Version 2.0 (the "License"); you may not
 * use this file except in compliance with the License. You may obtain a copy of
 * the License at
 *
 * http://www.apache.org/licenses/LICENSE-2.0
 *
 * Unless required by applicable law or agreed to in writing, software
 * distributed under the License is distributed on an "AS IS" BASIS, WITHOUT
 * WARRANTIES OR CONDITIONS OF ANY KIND, either express or implied. See the
 * License for the specific language governing permissions and limitations under
 * the License.
 */

import PipelineConfigurationsStore, {
  ACTIONS as PipelineConfigurationsActions,
} from 'components/PipelineConfigurations/Store';
import PipelineDetailStore, {
  ACTIONS as PipelineDetailActions,
} from 'components/PipelineDetails/store';
import {
  setRunButtonLoading,
  setRunError,
  setScheduleButtonLoading,
  setScheduleError,
  fetchScheduleStatus,
} from 'components/PipelineDetails/store/ActionCreator';
import KeyValueStore, {
  getDefaultKeyValuePair,
} from 'components/shared/KeyValuePairs/KeyValueStore';
import KeyValueStoreActions, {
  convertKeyValuePairsObjToMap,
} from 'components/shared/KeyValuePairs/KeyValueStoreActions';
import { GLOBALS } from 'services/global-constants';
import { MyPipelineApi } from 'api/pipeline';
import { MyProgramApi } from 'api/program';
import { getCurrentNamespace } from 'services/NamespaceStore';
import { MyPreferenceApi } from 'api/preference';
import { objectQuery } from 'services/helpers';
import uuidV4 from 'uuid/v4';
import uniqBy from 'lodash/uniqBy';
import cloneDeep from 'lodash/cloneDeep';
import { CLOUD } from 'services/global-constants';
import { Observable } from 'rxjs/Observable';
import { map } from 'rxjs/operators';

// Filter certain preferences from being shown in the run time arguments
// They are being represented in other places (like selected compute profile).
const getFilteredRuntimeArgs = (runtimeArgs) => {
  const { resolvedMacros } = PipelineConfigurationsStore.getState();
  const modifiedRuntimeArgs = {};
  let pairs = [...runtimeArgs.pairs];
  pairs = pairs.map((pair) => {
    if (pair.key in resolvedMacros) {
      return {
        notDeletable: true,
        ...pair,
      };
    }
    return pair;
  });
  if (!pairs.length) {
    pairs.push(getDefaultKeyValuePair());
  }
  modifiedRuntimeArgs.pairs = pairs;
  return modifiedRuntimeArgs;
};

// While adding runtime argument make sure to include the excluded preferences
const updateRunTimeArgs = (rtArgs) => {
  PipelineConfigurationsStore.dispatch({
    type: PipelineConfigurationsActions.SET_RUNTIME_ARGS,
    payload: {
      runtimeArgs: rtArgs,
    },
  });
};

const updatePreviewRecords = (previewRecords) => {
  PipelineConfigurationsStore.dispatch({
    type: PipelineConfigurationsActions.SET_NUM_RECORDS_PREVIEW,
    payload: {
      numRecordsPreview: previewRecords,
    },
  });
};

const updatePreviewTimeout = (previewTimeout) => {
  PipelineConfigurationsStore.dispatch({
    type: PipelineConfigurationsActions.SET_PREVIEW_TIMEOUT,
    payload: {
      previewTimeoutInMin: previewTimeout,
    },
  });
};

/*
  FIXME: We should get rid of this function. This is not good. Scenario why this is not good:

  Component 1 uses KeyValuePairs
  Component 1 passes props to KeyValuePairs
  Component 1 receives updates when things chnage via onKeyValuesChange function
  Component 1 now has an update that it needs to pass to KeyValuePairs
  Component 1 updates props -> KeyValuePairs will receive new props -> Updates state
  -> not the store inside it.

  As a result the component doesn't reflect what Component 1 wants. So now Component 1 now
  updates the KeyValueStore as well. This is what this function is doing.

  We should make KeyValuePairs component's API be simpler and easier to use.
*/
const updateKeyValueStore = () => {
  const runtimeArgsPairs = PipelineConfigurationsStore.getState().runtimeArgs
    .pairs;
  KeyValueStore.dispatch({
    type: KeyValueStoreActions.onUpdate,
    payload: getFilteredRuntimeArgs({ pairs: runtimeArgsPairs }),
  });
};

const getMacrosResolvedByPrefs = (resolvedPrefs = {}, macrosMap = {}) => {
  const resolvedMacros = { ...macrosMap };
  for (const pref in resolvedPrefs) {
    if (
      Object.prototype.hasOwnProperty.call(resolvedPrefs, pref) &&
      Object.prototype.hasOwnProperty.call(resolvedMacros, pref)
    ) {
      resolvedMacros[pref] = resolvedPrefs[pref];
    }
  }
  return resolvedMacros;
};

<<<<<<< HEAD
const updatePreferences = (
  lifecycleManagementEditEnabled = false,
  overwriteEngineConfig = false
) => {
  const {
    runtimeArgs,
    properties,
    pipelineVisualConfiguration,
  } = PipelineConfigurationsStore.getState();
  const filteredRuntimeArgs = cloneDeep(runtimeArgs);
=======
const updatePreferences = (lifecycleManagementEditEnabled = false) => {
  const { runtimeArgs } = PipelineConfigurationsStore.getState();
  let filteredRuntimeArgs = cloneDeep(runtimeArgs);
>>>>>>> 12fb306c
  filteredRuntimeArgs.pairs = filteredRuntimeArgs.pairs.filter(
    (runtimeArg) => !runtimeArg.provided
  );
  const appId = PipelineDetailStore.getState().name;
  let prefObj = convertKeyValuePairsObjToMap(runtimeArgs);
  if (lifecycleManagementEditEnabled) {
<<<<<<< HEAD
    const customSparkConfigKeyValuePairs = runtimeArgs.pairs.filter((pair) =>
      pair.key.startsWith(GENERATED_RUNTIMEARGS.CUSTOM_SPARK_KEY_PREFIX)
    );
    const pairs = cloneDeep(customSparkConfigKeyValuePairs);

    // engine config overwritting
    if (!overwriteEngineConfig) {
      // save from runtime args dropdown
      pairs.forEach((pair) => {
        const trimmedKey = pair.key.substring(
          GENERATED_RUNTIMEARGS.CUSTOM_SPARK_KEY_PREFIX.length
        );
        pair.key = trimmedKey;
      });
      pairs.push({
        key: '',
        value: '',
      });
      const keyValues = { pairs: pairs };
      const customConfigObj = convertKeyValuePairsObjToMap(keyValues);
      PipelineConfigurationsStore.dispatch({
        type:
          PipelineConfigurationsActions.SET_CUSTON_CONFIG_AND_KEY_VALUE_PAIRS,
        payload: {
          keyValues,
          customConfig: customConfigObj,
          pipelineType: pipelineVisualConfiguration.pipelineType,
        },
      });
    } else {
      // save from config tabs
      pairs.forEach((pair) => {
        delete prefObj[pair.key];
      });
      prefObj = {
        ...prefObj,
        ...properties,
        'app.pipeline.overwriteConfig': 'true',
      };
    }
=======
    prefObj = { ...prefObj, 'app.pipeline.overwriteConfig': 'true' };
>>>>>>> 12fb306c
  }

  return MyPreferenceApi.setAppPreferences(
    {
      namespace: getCurrentNamespace(),
      appId,
    },
    prefObj
  );
};

const updatePipeline = () => {
  const detailStoreState = PipelineDetailStore.getState();
  const { name, description, artifact, principal } = detailStoreState;
  const { stages, connections, comments } = detailStoreState.config;
  const pipelineConfigurationsStoreState = PipelineConfigurationsStore.getState();
  const {
    batchInterval,
    engine,
    resources,
    driverResources,
    clientResources,
    postActions,
    processTimingEnabled,
    stageLoggingEnabled,
    disableCheckpoints,
    checkpointDir,
    stopGracefully,
    schedule,
    maxConcurrentRuns,
    serviceAccountPath,
    pushdownEnabled,
    transformationPushdown,
  } = pipelineConfigurationsStoreState;
  let properties = pipelineConfigurationsStoreState.properties;

  properties = Object.keys(properties).reduce(
    (obj, key) => ((obj[key] = properties[key].toString()), obj),
    {}
  );
  const commonConfig = {
    stages,
    connections,
    comments,
    resources,
    driverResources,
    postActions,
    properties,
    processTimingEnabled,
    stageLoggingEnabled,
    description,
  };

  const batchOnlyConfig = {
    engine,
    schedule,
    maxConcurrentRuns,
    pushdownEnabled,
    transformationPushdown,
  };

  const realtimeOnlyConfig = {
    batchInterval,
    clientResources,
    disableCheckpoints,
    stopGracefully,
  };

  const sqlOnlyConfig = {
    schedule,
    serviceAccountPath,
  };

  if (!disableCheckpoints) {
    realtimeOnlyConfig.checkpointDir = checkpointDir;
  }

  let config;
  if (GLOBALS.etlBatchPipelines.includes(artifact.name)) {
    config = { ...commonConfig, ...batchOnlyConfig };
  } else if (artifact.name === GLOBALS.etlDataStreams) {
    config = { ...commonConfig, ...realtimeOnlyConfig };
  } else if (artifact.name === GLOBALS.eltSqlPipeline) {
    config = { ...commonConfig, ...sqlOnlyConfig };
  }

  const publishObservable = MyPipelineApi.publish(
    {
      namespace: getCurrentNamespace(),
      appId: name,
    },
    {
      name,
      description,
      artifact,
      config,
      principal,
      /*
      Ref: CDAP-13853
      TL;DR - This is here so that when we update the pipeline we don't delete
      the existing schedules (like triggers).

      Longer version:
      The existing behavior was,
      1. User creates a pipeline
      2. Sets up a trigger
      3. Modifies the pipeline engine config

      After step 3 UI was updating the pipeline (PUT /apps/:appId)
      This used to delete any existing schedule as we have deployed/updated
      the app.

      This config will prevent CDAP from deleting existing schedules(triggers)
      when we update the pipeline
    */
      'app.deploy.update.schedules': false,
    }
  );

  // Use pipe/map and not subscribe to not break error handling on other observers
  publishObservable.pipe(
    map((returnVal) => {
      PipelineDetailStore.dispatch({
        type: PipelineDetailActions.SET_CONFIG,
        payload: { config },
      });
      return returnVal;
    })
  );

  return publishObservable;
};

/**
 *
 * @param {object} runtimeArgs - Runtime arguments that needs to be passed while starting a run
 * @param {boolean} publishEventsToStore - Boolean to determine we need to publish events to the store.
 *   This is needed in cases where start the run from runtime arguments modal and have the result (success or failure)
 * be presented inside the modal instead of globally publishing them.
 */
const runPipeline = (runtimeArgs, publishEventsToStore = true) => {
  publishEventsToStore && setRunButtonLoading(true);
  const { name, artifact } = PipelineDetailStore.getState();

  const params = {
    namespace: getCurrentNamespace(),
    appId: name,
    programType: GLOBALS.programType[artifact.name],
    programId: GLOBALS.programId[artifact.name],
    action: 'start',
  };
  const observerable$ = MyProgramApi.action(params, runtimeArgs);
  if (publishEventsToStore) {
    observerable$.subscribe(
      () => {},
      (err) => {
        setRunButtonLoading(false);
        setRunError(err.response || err);
      }
    );
  }
  return observerable$;
};

const schedulePipeline = () => {
  scheduleOrSuspendPipeline(MyPipelineApi.schedule);
};

const suspendSchedule = () => {
  scheduleOrSuspendPipeline(MyPipelineApi.suspend);
};

const scheduleOrSuspendPipeline = (scheduleApi) => {
  setScheduleButtonLoading(true);
  const { name } = PipelineDetailStore.getState();

  const params = {
    namespace: getCurrentNamespace(),
    appId: name,
    scheduleId: GLOBALS.defaultScheduleId,
  };
  scheduleApi(params).subscribe(
    () => {
      setScheduleButtonLoading(false);
      fetchScheduleStatus(params);
    },
    (err) => {
      setScheduleButtonLoading(false);
      setScheduleError(err.response || err);
    }
  );
};

const getCustomizationMap = (properties) => {
  const profileCustomizations = {};
  Object.keys(properties).forEach((prop) => {
    if (prop.indexOf(CLOUD.PROFILE_PROPERTIES_PREFERENCE) !== -1) {
      const propName = prop.replace(
        `${CLOUD.PROFILE_PROPERTIES_PREFERENCE}.`,
        ''
      );
      profileCustomizations[propName] = properties[prop];
    }
  });
  return profileCustomizations;
};

const fetchAndUpdateRuntimeArgs = () => {
  const params = {
    namespace: getCurrentNamespace(),
    appId: PipelineDetailStore.getState().name,
  };

  const observable$ = Observable.forkJoin(
    MyPipelineApi.fetchMacros(params),
    MyPreferenceApi.getAppPreferences(params),
    // This is required to resolve macros from preferences
    // Say DEFAULT_STREAM is a namespace level preference used as a macro
    // in one of the plugins in the pipeline.
    MyPreferenceApi.getAppPreferencesResolved(params)
  );

  observable$.subscribe((res) => {
    const macrosSpec = res[0];
    const macrosMap = {};
    let macros = [];
    macrosSpec.map((ms) => {
      if (objectQuery(ms, 'spec', 'properties', 'macros', 'lookupProperties')) {
        macros = macros.concat(ms.spec.properties.macros.lookupProperties);
      }
    });
    macros.forEach((macro) => {
      macrosMap[macro] = '';
    });

    const currentAppPrefs = res[1];
    const currentAppResolvedPrefs = res[2];
    const resolvedMacros = getMacrosResolvedByPrefs(
      currentAppResolvedPrefs,
      macrosMap
    );
    // When a pipeline is published there won't be any profile related information
    // at app level preference. However the pipeline, when run will be run with the 'default'
    // profile that is set at the namespace level. So we populate in UI the default
    // profile for a pipeline until the user choose something else. This is populated from
    // resolved app level preference which will provide preferences from namespace.
    const isProfileProperty = (property) =>
      [
        CLOUD.PROFILE_NAME_PREFERENCE_PROPERTY,
        CLOUD.PROFILE_PROPERTIES_PREFERENCE,
      ].filter((profilePrefix) => property.indexOf(profilePrefix) !== -1)
        .length;
    Object.keys(currentAppResolvedPrefs).forEach((resolvePref) => {
      if (isProfileProperty(resolvePref) !== 0) {
        currentAppPrefs[resolvePref] = currentAppResolvedPrefs[resolvePref];
      }
    });

    PipelineConfigurationsStore.dispatch({
      type: PipelineConfigurationsActions.SET_RESOLVED_MACROS,
      payload: { resolvedMacros },
    });
    const getPairs = (map) =>
      Object.entries(map)
        .filter(([key]) => key.length)
        .map(([key, value]) => ({
          key,
          value,
          uniqueId: uuidV4(),
        }));
    const runtimeArgsPairs = getPairs(currentAppPrefs);
    const resolveMacrosPairs = getPairs(resolvedMacros);
    const finalRunTimeArgsPairs = uniqBy(
      runtimeArgsPairs.concat(resolveMacrosPairs),
      (pair) => pair.key
    );
    PipelineConfigurationsStore.dispatch({
      type: PipelineConfigurationsActions.SET_RUNTIME_ARGS,
      payload: {
        runtimeArgs: {
          pairs: finalRunTimeArgsPairs,
        },
      },
    });
    updateKeyValueStore();
  });
  return observable$;
};

const reset = () => {
  PipelineConfigurationsStore.dispatch({
    type: PipelineConfigurationsActions.RESET,
  });
};

export {
  getFilteredRuntimeArgs,
  updateRunTimeArgs,
  updateKeyValueStore,
  getMacrosResolvedByPrefs,
  updatePipeline,
  updatePreferences,
  runPipeline,
  schedulePipeline,
  suspendSchedule,
  getCustomizationMap,
  fetchAndUpdateRuntimeArgs,
  reset,
  updatePreviewRecords,
  updatePreviewTimeout,
};<|MERGE_RESOLUTION|>--- conflicted
+++ resolved
@@ -133,72 +133,16 @@
   return resolvedMacros;
 };
 
-<<<<<<< HEAD
-const updatePreferences = (
-  lifecycleManagementEditEnabled = false,
-  overwriteEngineConfig = false
-) => {
-  const {
-    runtimeArgs,
-    properties,
-    pipelineVisualConfiguration,
-  } = PipelineConfigurationsStore.getState();
-  const filteredRuntimeArgs = cloneDeep(runtimeArgs);
-=======
 const updatePreferences = (lifecycleManagementEditEnabled = false) => {
   const { runtimeArgs } = PipelineConfigurationsStore.getState();
-  let filteredRuntimeArgs = cloneDeep(runtimeArgs);
->>>>>>> 12fb306c
+  const filteredRuntimeArgs = cloneDeep(runtimeArgs);
   filteredRuntimeArgs.pairs = filteredRuntimeArgs.pairs.filter(
     (runtimeArg) => !runtimeArg.provided
   );
   const appId = PipelineDetailStore.getState().name;
   let prefObj = convertKeyValuePairsObjToMap(runtimeArgs);
   if (lifecycleManagementEditEnabled) {
-<<<<<<< HEAD
-    const customSparkConfigKeyValuePairs = runtimeArgs.pairs.filter((pair) =>
-      pair.key.startsWith(GENERATED_RUNTIMEARGS.CUSTOM_SPARK_KEY_PREFIX)
-    );
-    const pairs = cloneDeep(customSparkConfigKeyValuePairs);
-
-    // engine config overwritting
-    if (!overwriteEngineConfig) {
-      // save from runtime args dropdown
-      pairs.forEach((pair) => {
-        const trimmedKey = pair.key.substring(
-          GENERATED_RUNTIMEARGS.CUSTOM_SPARK_KEY_PREFIX.length
-        );
-        pair.key = trimmedKey;
-      });
-      pairs.push({
-        key: '',
-        value: '',
-      });
-      const keyValues = { pairs: pairs };
-      const customConfigObj = convertKeyValuePairsObjToMap(keyValues);
-      PipelineConfigurationsStore.dispatch({
-        type:
-          PipelineConfigurationsActions.SET_CUSTON_CONFIG_AND_KEY_VALUE_PAIRS,
-        payload: {
-          keyValues,
-          customConfig: customConfigObj,
-          pipelineType: pipelineVisualConfiguration.pipelineType,
-        },
-      });
-    } else {
-      // save from config tabs
-      pairs.forEach((pair) => {
-        delete prefObj[pair.key];
-      });
-      prefObj = {
-        ...prefObj,
-        ...properties,
-        'app.pipeline.overwriteConfig': 'true',
-      };
-    }
-=======
     prefObj = { ...prefObj, 'app.pipeline.overwriteConfig': 'true' };
->>>>>>> 12fb306c
   }
 
   return MyPreferenceApi.setAppPreferences(
