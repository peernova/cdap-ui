/*
 * Copyright © 2022 Cask Data, Inc.
 *
 * Licensed under the Apache License, Version 2.0 (the "License"); you may not
 * use this file except in compliance with the License. You may obtain a copy of
 * the License at
 *
 * http://www.apache.org/licenses/LICENSE-2.0
 *
 * Unless required by applicable law or agreed to in writing, software
 * distributed under the License is distributed on an "AS IS" BASIS, WITHOUT
 * WARRANTIES OR CONDITIONS OF ANY KIND, either express or implied. See the
 * License for the specific language governing permissions and limitations under
 * the License.
 */

import React, { useState } from 'react';
import {
  runPipeline,
  schedulePipeline,
  updatePipeline,
  updatePreferences,
} from 'components/PipelineConfigurations/Store/ActionCreator';
import { setRunError } from 'components/PipelineDetails/store/ActionCreator';
import ConfigModelessSaveBtn from 'components/PipelineConfigurations/ConfigurationsContent/ConfigModelessActionButtons/ConfigModelessSaveBtn';
import { Observable } from 'rxjs/Observable';
import PipelineConfigurationsStore from 'components/PipelineConfigurations/Store';
import { convertKeyValuePairsToMap } from 'services/helpers';
import { GLOBALS } from 'services/global-constants';
import { useFeatureFlagDefaultFalse } from 'services/react/customHooks/useFeatureFlag';

require('./ConfigModelessActionButtons.scss');

interface IConfigModelessActionButtonsProps {
  onClose: () => void;
  isHistoricalRun?: boolean;
  applyRuntimeArguments?: (runtimeArgs: any) => void;
  isDeployed?: boolean;
  isPreview?: boolean;
  studioRunPipeline?: () => void;
  applyBatchConfig?: (...args) => void;
  applyRealtimeConfig?: (...args) => void;
  pipelineType?: string;
  isLatestVersion?: boolean;
}

export const ConfigModelessActionButtons = ({ ...props }: IConfigModelessActionButtonsProps) => {
  const [saveLoading, setSaveLoading] = useState(false);
  const [saveAndRunLoading, setSaveAndRunLoading] = useState(false);
  const [saveAndScheduleLoading, setSaveAndScheduleLoading] = useState(false);
  const [runtimeArgsCopied, setRuntimeArgsCopied] = useState(false);

  const lifecycleManagementEditEnabled = useFeatureFlagDefaultFalse(
    'lifecycle.management.edit.enabled'
  );

  const closeModeless = () => {
    if (typeof props.onClose === 'function') {
      props.onClose();
    }
  };

  const closeModelessAndRun = () => {
    const { runtimeArgs } = PipelineConfigurationsStore.getState();
    closeModeless();
    runPipeline(runtimeArgs);
  };

  const closeModelessAndRunStudio = () => {
    saveReactStoreToAngularStore();
    props.studioRunPipeline();
  };

  const closeModelessAndSchedule = () => {
    closeModeless();
    schedulePipeline();
  };

  const saveConfig = () => {
    if (props.isDeployed) {
      saveAndAction(closeModeless);
    } else {
      saveReactStoreToAngularStore();
      props.onClose();
    }
  };

  const saveAndAction = (actionFn) => {
    setSaveLoading(true);
    let observable;
    if (lifecycleManagementEditEnabled) {
      observable = updatePreferences(lifecycleManagementEditEnabled, true);
    } else {
      observable = Observable.forkJoin(updatePipeline(), updatePreferences());
    }
    observable.subscribe(
      () => {
        actionFn();
        setSaveLoading(false);
      },
      (err) => {
        setRunError(err.response || err);
        setSaveLoading(false);
      }
    );
  };

  const setRuntimeArgsCopiedState = () => {
    setRuntimeArgsCopied(true);
  };

  // This is a temporary measure before 'deploy' button
  // migrates to react
  const saveReactStoreToAngularStore = () => {
    const {
      engine,
      resources,
      driverResources,
      clientResources,
      properties,
      processTimingEnabled,
      stageLoggingEnabled,
      customConfigKeyValuePairs,
      numOfRecordsPreview,
      runtimeArgs,
      backpressure,
      numExecutors,
      disableCheckpoints,
      checkpointDir,
      batchInterval,
      previewTimeoutInMin,
    } = PipelineConfigurationsStore.getState();
    const customConfig = convertKeyValuePairsToMap(Object.values(customConfigKeyValuePairs)[0]);
    if (props.pipelineType === GLOBALS.etlDataPipeline) {
      props.applyBatchConfig(
        engine,
        resources,
        driverResources,
        properties,
        processTimingEnabled,
        stageLoggingEnabled,
        customConfig,
        numOfRecordsPreview,
        runtimeArgs
      );
    } else if (props.pipelineType === GLOBALS.etlDataStreams) {
      props.applyRealtimeConfig(
        resources,
        driverResources,
        processTimingEnabled,
        stageLoggingEnabled,
        customConfig,
        backpressure,
        // the angularjs ctrl doesn't like this to be numeric
        numExecutors.toString(),
        disableCheckpoints,
        checkpointDir,
        batchInterval,
        clientResources,
        previewTimeoutInMin,
        runtimeArgs
      );
    }
  };

  return (
    <div className="configuration-step-navigation">
      <div className="apply-action-container">
        {!props.isHistoricalRun && !props.isPreview && props.isLatestVersion ? (
          <ConfigModelessSaveBtn
            saveConfig={saveConfig}
            saveLoading={saveLoading}
            buttonLabel={'save'}
            className={'btn btn-primary'}
            dataTestId="config-apply-close"
          />
        ) : null}
        {props.isPreview && (
          <>
            <ConfigModelessSaveBtn
<<<<<<< HEAD
              saveConfig={closeModelessAndRunStudio}
              saveLoading={saveAndRunLoading}
              buttonLabel={'saveAndRun'}
=======
              saveConfig={this.saveConfig}
              saveLoading={this.props.isLatestVersion !== false ? this.state.saveLoading : true}
              buttonLabel={'save'}
>>>>>>> 17c27cab
              className={'btn btn-primary'}
              dataCy={'preview-configure-run-btn'}
            />
            <ConfigModelessSaveBtn
              saveConfig={saveConfig}
              saveLoading={saveLoading}
              buttonLabel={'save'}
              className={'btn btn-secondary'}
              dataTestId="config-apply-close"
            />
          </>
        )}
      </div>
    </div>
  );
};<|MERGE_RESOLUTION|>--- conflicted
+++ resolved
@@ -14,11 +14,12 @@
  * the License.
  */
 
-import React, { useState } from 'react';
+import React, { Component } from 'react';
+import PropTypes from 'prop-types';
 import {
+  updatePipeline,
   runPipeline,
   schedulePipeline,
-  updatePipeline,
   updatePreferences,
 } from 'components/PipelineConfigurations/Store/ActionCreator';
 import { setRunError } from 'components/PipelineDetails/store/ActionCreator';
@@ -27,7 +28,6 @@
 import PipelineConfigurationsStore from 'components/PipelineConfigurations/Store';
 import { convertKeyValuePairsToMap } from 'services/helpers';
 import { GLOBALS } from 'services/global-constants';
-import { useFeatureFlagDefaultFalse } from 'services/react/customHooks/useFeatureFlag';
 
 require('./ConfigModelessActionButtons.scss');
 
@@ -44,74 +44,76 @@
   isLatestVersion?: boolean;
 }
 
-export const ConfigModelessActionButtons = ({ ...props }: IConfigModelessActionButtonsProps) => {
-  const [saveLoading, setSaveLoading] = useState(false);
-  const [saveAndRunLoading, setSaveAndRunLoading] = useState(false);
-  const [saveAndScheduleLoading, setSaveAndScheduleLoading] = useState(false);
-  const [runtimeArgsCopied, setRuntimeArgsCopied] = useState(false);
-
-  const lifecycleManagementEditEnabled = useFeatureFlagDefaultFalse(
-    'lifecycle.management.edit.enabled'
-  );
-
-  const closeModeless = () => {
-    if (typeof props.onClose === 'function') {
-      props.onClose();
+export default class ConfigModelessActionButtons extends Component<
+  IConfigModelessActionButtonsProps
+> {
+  public state = {
+    saveLoading: false,
+    saveAndRunLoading: false,
+    saveAndScheduleLoading: false,
+    runtimeArgsCopied: false,
+  };
+
+  public closeModeless = () => {
+    if (typeof this.props.onClose === 'function') {
+      this.props.onClose();
     }
   };
 
-  const closeModelessAndRun = () => {
+  public closeModelessAndRun = () => {
     const { runtimeArgs } = PipelineConfigurationsStore.getState();
-    closeModeless();
+    this.closeModeless();
     runPipeline(runtimeArgs);
   };
 
-  const closeModelessAndRunStudio = () => {
-    saveReactStoreToAngularStore();
-    props.studioRunPipeline();
-  };
-
-  const closeModelessAndSchedule = () => {
-    closeModeless();
+  public closeModelessAndRunStudio = () => {
+    this.saveReactStoreToAngularStore();
+    this.props.studioRunPipeline();
+  };
+
+  public closeModelessAndSchedule = () => {
+    this.closeModeless();
     schedulePipeline();
   };
 
-  const saveConfig = () => {
-    if (props.isDeployed) {
-      saveAndAction(closeModeless);
+  public saveConfig = () => {
+    if (this.props.isDeployed) {
+      this.saveAndAction('saveLoading', this.closeModeless);
     } else {
-      saveReactStoreToAngularStore();
-      props.onClose();
+      this.saveReactStoreToAngularStore();
+      this.props.onClose();
     }
   };
 
-  const saveAndAction = (actionFn) => {
-    setSaveLoading(true);
-    let observable;
-    if (lifecycleManagementEditEnabled) {
-      observable = updatePreferences(lifecycleManagementEditEnabled, true);
-    } else {
-      observable = Observable.forkJoin(updatePipeline(), updatePreferences());
-    }
-    observable.subscribe(
+  public saveAndAction = (loadingState, actionFn) => {
+    this.setState({
+      [loadingState]: true,
+    });
+    Observable.forkJoin(updatePipeline(), updatePreferences()).subscribe(
       () => {
         actionFn();
-        setSaveLoading(false);
+        this.setState({
+          [loadingState]: false,
+        });
       },
       (err) => {
         setRunError(err.response || err);
-        setSaveLoading(false);
+        this.setState({
+          [loadingState]: false,
+        });
       }
     );
   };
 
-  const setRuntimeArgsCopiedState = () => {
-    setRuntimeArgsCopied(true);
+  public setRuntimeArgsCopiedState = () => {
+    this.setState({
+      runtimeArgsCopied: true,
+    });
   };
 
   // This is a temporary measure before 'deploy' button
   // migrates to react
-  const saveReactStoreToAngularStore = () => {
+  public saveReactStoreToAngularStore = () => {
     const {
       engine,
       resources,
@@ -131,8 +133,8 @@
       previewTimeoutInMin,
     } = PipelineConfigurationsStore.getState();
     const customConfig = convertKeyValuePairsToMap(Object.values(customConfigKeyValuePairs)[0]);
-    if (props.pipelineType === GLOBALS.etlDataPipeline) {
-      props.applyBatchConfig(
+    if (this.props.pipelineType === GLOBALS.etlDataPipeline) {
+      this.props.applyBatchConfig(
         engine,
         resources,
         driverResources,
@@ -143,8 +145,8 @@
         numOfRecordsPreview,
         runtimeArgs
       );
-    } else if (props.pipelineType === GLOBALS.etlDataStreams) {
-      props.applyRealtimeConfig(
+    } else if (this.props.pipelineType === GLOBALS.etlDataStreams) {
+      this.props.applyRealtimeConfig(
         resources,
         driverResources,
         processTimingEnabled,
@@ -163,43 +165,39 @@
     }
   };
 
-  return (
-    <div className="configuration-step-navigation">
-      <div className="apply-action-container">
-        {!props.isHistoricalRun && !props.isPreview && props.isLatestVersion ? (
-          <ConfigModelessSaveBtn
-            saveConfig={saveConfig}
-            saveLoading={saveLoading}
-            buttonLabel={'save'}
-            className={'btn btn-primary'}
-            dataTestId="config-apply-close"
-          />
-        ) : null}
-        {props.isPreview && (
-          <>
+  public render() {
+    return (
+      <div className="configuration-step-navigation">
+        <div className="apply-action-container">
+          {!this.props.isHistoricalRun && !this.props.isPreview ? (
             <ConfigModelessSaveBtn
-<<<<<<< HEAD
-              saveConfig={closeModelessAndRunStudio}
-              saveLoading={saveAndRunLoading}
-              buttonLabel={'saveAndRun'}
-=======
               saveConfig={this.saveConfig}
               saveLoading={this.props.isLatestVersion !== false ? this.state.saveLoading : true}
               buttonLabel={'save'}
->>>>>>> 17c27cab
               className={'btn btn-primary'}
-              dataCy={'preview-configure-run-btn'}
-            />
-            <ConfigModelessSaveBtn
-              saveConfig={saveConfig}
-              saveLoading={saveLoading}
-              buttonLabel={'save'}
-              className={'btn btn-secondary'}
               dataTestId="config-apply-close"
             />
-          </>
-        )}
+          ) : null}
+          {this.props.isPreview && (
+            <>
+              <ConfigModelessSaveBtn
+                saveConfig={this.closeModelessAndRunStudio}
+                saveLoading={this.state.saveAndRunLoading}
+                buttonLabel={'saveAndRun'}
+                className={'btn btn-primary'}
+                dataCy={'preview-configure-run-btn'}
+              />
+              <ConfigModelessSaveBtn
+                saveConfig={this.saveConfig}
+                saveLoading={this.state.saveLoading}
+                buttonLabel={'save'}
+                className={'btn btn-secondary'}
+                dataTestId="config-apply-close"
+              />
+            </>
+          )}
+        </div>
       </div>
-    </div>
-  );
-};+    );
+  }
+}