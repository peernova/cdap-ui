--- conflicted
+++ resolved
@@ -28,11 +28,8 @@
 import LoadingSVG from 'components/shared/LoadingSVG';
 import { format } from 'services/DataFormatter';
 import IconSVG from 'components/shared/IconSVG';
-<<<<<<< HEAD
 import Button from '@material-ui/core/Button';
-=======
 import { getConnectionPath } from 'components/Connections/helper';
->>>>>>> 5c8d0d7f
 
 function getIcon(entity, classes) {
   const type = entity.type.toLowerCase();
