--- conflicted
+++ resolved
@@ -96,11 +96,7 @@
               </Grid>
             );
           case 'percentageWithText': {
-<<<<<<< HEAD
-            const percent = parseInt(eachItem.label, 10);
-=======
             const percent = Number(eachItem.label);
->>>>>>> 541ed478
             return percent && !isNaN(percent) ? (
               <Grid item xs={3} className={classes.elementStyle} key={index}>
                 <Box className={classes.percent}>
