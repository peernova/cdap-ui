/*
 * Copyright © 2022 Cask Data, Inc.
 *
 * Licensed under the Apache License, Version 2.0 (the "License"); you may not
 * use this file except in compliance with the License. You may obtain a copy of
 * the License at
 *
 * http://www.apache.org/licenses/LICENSE-2.0
 *
 * Unless required by applicable law or agreed to in writing, software
 * distributed under the License is distributed on an "AS IS" BASIS, WITHOUT
 * WARRANTIES OR CONDITIONS OF ANY KIND, either express or implied. See the
 * License for the specific language governing permissions and limitations under
 * the License.
 */

import React, { createRef, RefObject, useEffect, useState } from 'react';
import { Box, Grid, Typography } from '@material-ui/core/';
import { useStyles } from './styles';
import CustomTooltip from '../CustomTooltip';

export default function OngoingDataExplorationCard({ item }) {
  const classes = useStyles();
  const connectionNameRef: RefObject<HTMLInputElement> = createRef();
  const datasetNameRef: RefObject<HTMLInputElement> = createRef();
  const [connectionRefValue, setconnectionRefValue] = useState(false);
  const [datasetNameRefValue, setdatasetNameRef] = useState(false);

  useEffect(() => {
    setconnectionRefValue(
      connectionNameRef?.current?.offsetWidth < connectionNameRef?.current?.scrollWidth
    );
    setdatasetNameRef(datasetNameRef?.current?.offsetWidth < datasetNameRef?.current?.scrollWidth);
  });

  return (
    <Grid container className={classes.gridContainer}>
      {item.map((eachItem, index) => {
        switch (eachItem.type) {
          case 'iconWithText':
            return (
              <Grid
                item
                xs={3}
                className={classes.elementStyle}
                key={index}
                data-testid="wrangler-home-ongoing-data-exploration-card"
              >
                <Box className={classes.iconStyle}> {eachItem.icon}</Box>
                {connectionRefValue ? (
                  <CustomTooltip title={eachItem.label} arrow>
                    <Typography
                      variant="body1"
                      ref={connectionNameRef}
                      className={classes.iconWithText}
                    >
                      {eachItem.label}
                    </Typography>
                  </CustomTooltip>
                ) : (
                  <Typography
                    variant="body1"
                    ref={connectionNameRef}
                    className={classes.iconWithText}
                  >
                    {eachItem.label}
                  </Typography>
                )}
              </Grid>
            );
          case 'text':
            return eachItem.label.includes('Recipe steps') ? (
              <Grid item xs={3} className={classes.elementStyle} key={index}>
                <Typography variant="body1" className={classes.textWithoutIcon}>
                  {' '}
                  {eachItem.label}
                </Typography>
              </Grid>
            ) : (
              <Grid item xs={3} className={classes.elementStyle} key={index}>
                {datasetNameRefValue ? (
                  <CustomTooltip title={eachItem.label} arrow>
                    <Typography
                      variant="body1"
                      ref={datasetNameRef}
                      className={classes.textWithoutIcon}
                    >
                      {' '}
                      {eachItem.label}
                    </Typography>
                  </CustomTooltip>
                ) : (
                  <Typography
                    variant="body1"
                    ref={datasetNameRef}
                    className={classes.textWithoutIcon}
                  >
                    {' '}
                    {eachItem.label}
                  </Typography>
                )}
              </Grid>
            );
          case 'percentageWithText': {
<<<<<<< HEAD
            const percent = parseInt(eachItem.label, 10);
=======
            const percent = Number(eachItem.label);
>>>>>>> 541ed478
            return percent && !isNaN(percent) ? (
              <Grid
                item
                xs={3}
                className={classes.elementStyle}
                key={index}
                data-testid="ongoing-data-exploration-card-percentage-nan"
              >
                <Box className={classes.percent}>
                  <Typography
                    variant="body2"
                    className={
                      percent < 100 ? classes.percentageStyleRed : classes.percentageStyleGreen
                    }
                    data-testid="ongoing-data-card-percentage"
                  >
                    {percent}
                  </Typography>
                  <Typography
                    variant="body2"
                    className={
                      percent < 100 ? classes.percentageSymbolRed : classes.percentageSymbolGreen
                    }
                    data-testid="ongoing-data-percentage-symbol"
                  >
                    {eachItem.percentageSymbol}
                  </Typography>
                </Box>
                <Box>
                  <Typography variant="body1" className={classes.dataQualityText}>
                    {eachItem.subText}
                  </Typography>
                </Box>
              </Grid>
            ) : (
              <Grid item xs={3}></Grid>
            );
          }

          default:
            break;
        }
      })}
    </Grid>
  );
}<|MERGE_RESOLUTION|>--- conflicted
+++ resolved
@@ -102,11 +102,7 @@
               </Grid>
             );
           case 'percentageWithText': {
-<<<<<<< HEAD
-            const percent = parseInt(eachItem.label, 10);
-=======
             const percent = Number(eachItem.label);
->>>>>>> 541ed478
             return percent && !isNaN(percent) ? (
               <Grid
                 item
