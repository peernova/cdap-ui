/*
 * Copyright © 2022 Cask Data, Inc.
 *
 * Licensed under the Apache License, Version 2.0 (the "License"); you may not
 * use this file except in compliance with the License. You may obtain a copy of
 * the License at
 *
 * http://www.apache.org/licenses/LICENSE-2.0
 *
 * Unless required by applicable law or agreed to in writing, software
 * distributed under the License is distributed on an "AS IS" BASIS, WITHOUT
 * WARRANTIES OR CONDITIONS OF ANY KIND, either express or implied. See the
 * License for the specific language governing permissions and limitations under
 * the License.
 */

import React, { createRef, RefObject, useEffect, useState } from 'react';
import { Box, Grid, Typography } from '@material-ui/core/';
import { useStyles } from './styles';
import CustomTooltip from '../CustomTooltip';

export default function OngoingDataExplorationCard({ item }) {
  const classes = useStyles();
  const connectionNameRef: RefObject<HTMLInputElement> = createRef();
  const datasetNameRef: RefObject<HTMLInputElement> = createRef();
  const [connectionRefValue, setconnectionRefValue] = useState(false);
  const [datasetNameRefValue, setdatasetNameRef] = useState(false);

  useEffect(() => {
    setconnectionRefValue(
      connectionNameRef?.current?.offsetWidth < connectionNameRef?.current?.scrollWidth
    );
    setdatasetNameRef(datasetNameRef?.current?.offsetWidth < datasetNameRef?.current?.scrollWidth);
  });

  return (
    <Grid container className={classes.gridContainer}>
      {item.map((eachItem, index) => {
        switch (eachItem.type) {
          case 'iconWithText':
            return (
              <Grid
                item
                xs={3}
                className={classes.elementStyle}
                key={index}
                data-testid="wrangler-home-ongoing-data-exploration-card"
              >
                <Box className={classes.iconStyle}> {eachItem.icon}</Box>
                {connectionRefValue ? (
                  <CustomTooltip title={eachItem.label} arrow>
                    <Typography
                      variant="body1"
                      ref={connectionNameRef}
                      className={classes.iconWithText}
                    >
                      {eachItem.label}
                    </Typography>
                  </CustomTooltip>
                ) : (
                  <Typography
                    variant="body1"
                    ref={connectionNameRef}
                    className={classes.iconWithText}
                  >
                    {eachItem.label}
                  </Typography>
                )}
              </Grid>
            );
          case 'text':
            return eachItem.label.includes('Recipe steps') ? (
              <Grid item xs={3} className={classes.elementStyle} key={index}>
                <Typography variant="body1" className={classes.textWithoutIcon}>
                  {' '}
                  {eachItem.label}
                </Typography>
              </Grid>
            ) : (
              <Grid item xs={3} className={classes.elementStyle} key={index}>
                {datasetNameRefValue ? (
                  <CustomTooltip title={eachItem.label} arrow>
                    <Typography
                      variant="body1"
                      ref={datasetNameRef}
                      className={classes.textWithoutIcon}
                    >
                      {' '}
                      {eachItem.label}
                    </Typography>
                  </CustomTooltip>
                ) : (
                  <Typography
                    variant="body1"
                    ref={datasetNameRef}
                    className={classes.textWithoutIcon}
                  >
                    {' '}
                    {eachItem.label}
                  </Typography>
                )}
              </Grid>
            );
          case 'percentageWithText': {
<<<<<<< HEAD
            const percent = Number(eachItem.label);
=======
            const percent = Math.round(Number(eachItem.label));
>>>>>>> d4e868f0
            return percent && !isNaN(percent) ? (
              <Grid
                item
                xs={3}
                className={classes.elementStyle}
                key={index}
                data-testid="ongoing-data-exploration-card-percentage-nan"
              >
                <Box className={classes.percent}>
                  <Typography
                    variant="body2"
                    className={
                      percent < 100 ? classes.percentageStyleRed : classes.percentageStyleGreen
                    }
                    data-testid="ongoing-data-card-percentage"
                  >
                    {percent}
                  </Typography>
                  <Typography
                    variant="body2"
                    className={
                      percent < 100 ? classes.percentageSymbolRed : classes.percentageSymbolGreen
                    }
                    data-testid="ongoing-data-percentage-symbol"
                  >
                    {eachItem.percentageSymbol}
                  </Typography>
                </Box>
                <Box>
                  <Typography variant="body1" className={classes.dataQualityText}>
                    {eachItem.subText}
                  </Typography>
                </Box>
              </Grid>
            ) : (
              <Grid item xs={3}></Grid>
            );
          }

          default:
            break;
        }
      })}
    </Grid>
  );
}<|MERGE_RESOLUTION|>--- conflicted
+++ resolved
@@ -102,11 +102,7 @@
               </Grid>
             );
           case 'percentageWithText': {
-<<<<<<< HEAD
-            const percent = Number(eachItem.label);
-=======
             const percent = Math.round(Number(eachItem.label));
->>>>>>> d4e868f0
             return percent && !isNaN(percent) ? (
               <Grid
                 item
