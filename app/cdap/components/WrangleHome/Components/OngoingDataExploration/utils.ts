--- conflicted
+++ resolved
@@ -39,11 +39,7 @@
           obj.label = `${eachItem[keys]} Recipe steps`;
           obj.type = 'text';
         } else if (keys === 'dataQuality') {
-<<<<<<< HEAD
-          obj.label = parseInt(eachItem[keys], 10);
-=======
           obj.label = Number(eachItem[keys]);
->>>>>>> 541ed478
           obj.percentageSymbol = '%';
           obj.subText = 'Data Quality';
           obj.type = 'percentageWithText';
