/*
 * Copyright © 2022 Cask Data, Inc.
 *
 * Licensed under the Apache License, Version 2.0 (the "License"); you may not
 * use this file except in compliance with the License. You may obtain a copy of
 * the License at
 *
 * http://www.apache.org/licenses/LICENSE-2.0
 *
 * Unless required by applicable law or agreed to in writing, software
 * distributed under the License is distributed on an "AS IS" BASIS, WITHOUT
 * WARRANTIES OR CONDITIONS OF ANY KIND, either express or implied. See the
 * License for the specific language governing permissions and limitations under
 * the License.
 */

import React, { ReactNode } from 'react';
import { MyPipelineApi } from 'api/pipeline';
import { getCurrentNamespace } from 'services/NamespaceStore';
import T from 'i18n-react';
import { getHydratorUrl } from 'services/UiUtils/UrlGenerator';
import { PrimaryTextLowercaseButton } from 'components/shared/Buttons/PrimaryTextLowercaseButton';
import styled from 'styled-components';

interface IPipelineHistoryTableRowProps {
  pipelineName: string;
  appVersion: string;
  setRestoreLoading: (val: boolean) => void;
  setErrorMessage: (val: string | ReactNode) => void;
  latestVersion: string;
<<<<<<< HEAD
=======
  description?: string;
  date: string;
>>>>>>> 4b1ba047
}

const PREFIX = 'features.PipelineHistory.table';

<<<<<<< HEAD
const StyledUl = styled.ul`
  color: green;
=======
const StyledGreenUl = styled.ul`
  color: #389e0d;
`;

const StyledOrangeUl = styled.ul`
  color: #f29900;
>>>>>>> 4b1ba047
`;

export const PipelineHistoryTableRow = ({
  pipelineName,
  appVersion,
  setRestoreLoading,
  setErrorMessage,
  latestVersion,
<<<<<<< HEAD
=======
  description,
  date,
>>>>>>> 4b1ba047
}: IPipelineHistoryTableRowProps) => {
  const namespace = getCurrentNamespace();
  const pipelineLink = getHydratorUrl({
    stateName: 'hydrator.detail',
    stateParams: {
      namespace,
      pipelineId: pipelineName,
    },
  });

  const viewVersion = () => {
    window.localStorage.setItem('pipelineHistoryVersion', appVersion);
    window.location.href = pipelineLink;
  };

  const restoreVersion = () => {
    setRestoreLoading(true);
    MyPipelineApi.getAppVersion({
      namespace,
      appId: pipelineName,
      version: appVersion,
    }).subscribe(
      (res) => {
        const config = JSON.parse(res.configuration);
        MyPipelineApi.publish(
          {
            namespace,
            appId: pipelineName,
          },
          {
            name: res.name,
            description: res.description,
            artifact: res.artifact,
            config,
            change: { description: T.translate(`${PREFIX}.restoreChangeSummary`, { date }) },
          }
        ).subscribe(
          () => {
            setRestoreLoading(false);
            window.location.href = pipelineLink;
          },
          (err) => {
            setErrorMessage(T.translate(`${PREFIX}.restoreFailError`));
          }
        );
      },
      (err) => {
        setErrorMessage(T.translate(`${PREFIX}.fetchVersionFailError`));
      }
    );
  };

  return (
    <>
      <div className=" grid-row">
        <div>
<<<<<<< HEAD
          {appVersion}
          {appVersion === latestVersion && (
            <StyledUl>
              <li>Latest</li>
            </StyledUl>
          )}
        </div>
        <div>{T.translate(`${PREFIX}.unfinish`)}</div>
        <div>{T.translate(`${PREFIX}.unfinish`)}</div>
        <div>{T.translate(`${PREFIX}.unfinish`)}</div>
=======
          {date}
          {appVersion === latestVersion ? (
            <StyledGreenUl>
              <li>{T.translate(`${PREFIX}.latest`)}</li>
            </StyledGreenUl>
          ) : (
            <StyledOrangeUl>
              <li>{T.translate(`${PREFIX}.older`)}</li>
            </StyledOrangeUl>
          )}
        </div>
        <div>{description}</div>
>>>>>>> 4b1ba047
        <PrimaryTextLowercaseButton
          textColor="#0000EE"
          onClick={() => {
            viewVersion();
          }}
        >
          {T.translate(`${PREFIX}.view`)}
        </PrimaryTextLowercaseButton>
        <PrimaryTextLowercaseButton
          textColor="#0000EE"
          onClick={() => {
            restoreVersion();
          }}
        >
          {T.translate(`${PREFIX}.restore`)}
        </PrimaryTextLowercaseButton>
      </div>
    </>
  );
};<|MERGE_RESOLUTION|>--- conflicted
+++ resolved
@@ -28,26 +28,18 @@
   setRestoreLoading: (val: boolean) => void;
   setErrorMessage: (val: string | ReactNode) => void;
   latestVersion: string;
-<<<<<<< HEAD
-=======
   description?: string;
   date: string;
->>>>>>> 4b1ba047
 }
 
 const PREFIX = 'features.PipelineHistory.table';
 
-<<<<<<< HEAD
-const StyledUl = styled.ul`
-  color: green;
-=======
 const StyledGreenUl = styled.ul`
   color: #389e0d;
 `;
 
 const StyledOrangeUl = styled.ul`
   color: #f29900;
->>>>>>> 4b1ba047
 `;
 
 export const PipelineHistoryTableRow = ({
@@ -56,11 +48,8 @@
   setRestoreLoading,
   setErrorMessage,
   latestVersion,
-<<<<<<< HEAD
-=======
   description,
   date,
->>>>>>> 4b1ba047
 }: IPipelineHistoryTableRowProps) => {
   const namespace = getCurrentNamespace();
   const pipelineLink = getHydratorUrl({
@@ -117,18 +106,6 @@
     <>
       <div className=" grid-row">
         <div>
-<<<<<<< HEAD
-          {appVersion}
-          {appVersion === latestVersion && (
-            <StyledUl>
-              <li>Latest</li>
-            </StyledUl>
-          )}
-        </div>
-        <div>{T.translate(`${PREFIX}.unfinish`)}</div>
-        <div>{T.translate(`${PREFIX}.unfinish`)}</div>
-        <div>{T.translate(`${PREFIX}.unfinish`)}</div>
-=======
           {date}
           {appVersion === latestVersion ? (
             <StyledGreenUl>
@@ -141,7 +118,6 @@
           )}
         </div>
         <div>{description}</div>
->>>>>>> 4b1ba047
         <PrimaryTextLowercaseButton
           textColor="#0000EE"
           onClick={() => {
