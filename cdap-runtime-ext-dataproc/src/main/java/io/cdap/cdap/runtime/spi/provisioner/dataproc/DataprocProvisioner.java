/*
 * Copyright © 2018-2020 Cask Data, Inc.
 *
 * Licensed under the Apache License, Version 2.0 (the "License"); you may not
 * use this file except in compliance with the License. You may obtain a copy of
 * the License at
 *
 * http://www.apache.org/licenses/LICENSE-2.0
 *
 * Unless required by applicable law or agreed to in writing, software
 * distributed under the License is distributed on an "AS IS" BASIS, WITHOUT
 * WARRANTIES OR CONDITIONS OF ANY KIND, either express or implied. See the
 * License for the specific language governing permissions and limitations under
 * the License.
 */

package io.cdap.cdap.runtime.spi.provisioner.dataproc;

import com.google.cloud.dataproc.v1.ClusterOperationMetadata;
import com.google.cloud.storage.Storage;
import com.google.cloud.storage.StorageOptions;
import com.google.common.annotations.VisibleForTesting;
import com.google.common.base.Splitter;
import io.cdap.cdap.runtime.spi.ProgramRunInfo;
import io.cdap.cdap.runtime.spi.RuntimeMonitorType;
import io.cdap.cdap.runtime.spi.common.DataprocUtils;
import io.cdap.cdap.runtime.spi.provisioner.Capabilities;
import io.cdap.cdap.runtime.spi.provisioner.Cluster;
import io.cdap.cdap.runtime.spi.provisioner.ClusterStatus;
import io.cdap.cdap.runtime.spi.provisioner.PollingStrategies;
import io.cdap.cdap.runtime.spi.provisioner.PollingStrategy;
import io.cdap.cdap.runtime.spi.provisioner.Provisioner;
import io.cdap.cdap.runtime.spi.provisioner.ProvisionerContext;
import io.cdap.cdap.runtime.spi.provisioner.ProvisionerSpecification;
import io.cdap.cdap.runtime.spi.provisioner.ProvisionerSystemContext;
import io.cdap.cdap.runtime.spi.runtimejob.DataprocClusterInfo;
import io.cdap.cdap.runtime.spi.runtimejob.DataprocRuntimeJobManager;
import io.cdap.cdap.runtime.spi.runtimejob.RuntimeJobDetail;
import io.cdap.cdap.runtime.spi.runtimejob.RuntimeJobManager;
import io.cdap.cdap.runtime.spi.ssh.SSHContext;
import io.cdap.cdap.runtime.spi.ssh.SSHKeyPair;
import org.slf4j.Logger;
import org.slf4j.LoggerFactory;

import java.util.ArrayList;
import java.util.Arrays;
import java.util.Collections;
import java.util.HashMap;
import java.util.HashSet;
import java.util.Iterator;
import java.util.List;
import java.util.Map;
import java.util.Optional;
import java.util.concurrent.TimeUnit;
import java.util.regex.Pattern;
import java.util.stream.Collectors;

/**
 * Provisions a cluster using GCP Dataproc.
 */
public class DataprocProvisioner implements Provisioner {

  private static final Logger LOG = LoggerFactory.getLogger(DataprocProvisioner.class);
  private static final ProvisionerSpecification SPEC = new ProvisionerSpecification(
    "gcp-dataproc", "Dataproc",
    "Dataproc is a fast, easy-to-use, fully-managed cloud service for running Apache Spark and Apache " +
      "Hadoop clusters in a simpler, more cost-efficient way on Google Cloud Platform.");
  private static final String CLUSTER_PREFIX = "cdap-";

  // Keys for looking up system properties
  private static final String LABELS_PROPERTY = "labels";

  // Key which is set to true if the instance only have private ip assigned to it else false
  private static final String PRIVATE_INSTANCE = "privateInstance";
  // The GCS bucket used by the runtime job manager for launching jobs via the job API
  // It can be overridden by profile runtime arguments (system.profile.properties.bucket)
  private static final String BUCKET = "bucket";

  // keys and values cannot be longer than 63 characters
  // keys and values can only contain lowercase letters, numbers, underscores, and dashes
  // keys must start with a lowercase letter
  // keys cannot be empty
  private static final Pattern LABEL_KEY_PATTERN = Pattern.compile("^[a-z][a-z0-9_-]{0,62}$");
  private static final Pattern LABEL_VAL_PATTERN = Pattern.compile("^[a-z0-9_-]{0,63}$");
  private static final Pattern NETWORK_TAGS_PATTERN = Pattern.compile(("^[a-z][a-z0-9-]{0,62}$"));

  private ProvisionerSystemContext systemContext;

  @Override
  public ProvisionerSpecification getSpec() {
    return SPEC;
  }

  @Override
  public void initialize(ProvisionerSystemContext systemContext) {
    this.systemContext = systemContext;
  }

  /**
   * Parses labels that are expected to be of the form key1=val1,key2=val2 into a map of key values.
   *
   * If a label key or value is invalid, a message will be logged but the key-value will not be returned in the map.
   * Keys and values cannot be longer than 63 characters.
   * Keys and values can only contain lowercase letters, numeric characters, underscores, and dashes.
   * Keys must start with a lowercase letter and must not be empty.
   *
   * If a label is given without a '=', the label value will be empty.
   * If a label is given as 'key=', the label value will be empty.
   * If a label has multiple '=', it will be ignored. For example, 'key=val1=val2' will be ignored.
   *
   * @param labelsStr the labels string to parse
   * @return valid labels from the parsed string
   */
  @VisibleForTesting
  static Map<String, String> parseLabels(String labelsStr) {
    Splitter labelSplitter = Splitter.on(',').trimResults().omitEmptyStrings();
    Splitter kvSplitter = Splitter.on('=').trimResults().omitEmptyStrings();

    Map<String, String> validLabels = new HashMap<>();
    for (String keyvalue : labelSplitter.split(labelsStr)) {
      Iterator<String> iter = kvSplitter.split(keyvalue).iterator();
      if (!iter.hasNext()) {
        continue;
      }
      String key = iter.next();
      String val = iter.hasNext() ? iter.next() : "";
      if (iter.hasNext()) {
        LOG.info("Ignoring invalid label {}. Labels should be of the form 'key=val' or just 'key'", keyvalue);
        continue;
      }
      if (!LABEL_KEY_PATTERN.matcher(key).matches()) {
        LOG.info("Ignoring invalid label key {}. Label keys cannot be longer than 63 characters, must start with "
                   + "a lowercase letter, and can only contain lowercase letters, numeric characters, underscores,"
                   + " and dashes.", key);
        continue;
      }
      if (!LABEL_VAL_PATTERN.matcher(val).matches()) {
        LOG.info("Ignoring invalid label value {}. Label values cannot be longer than 63 characters, "
                   + "and can only contain lowercase letters, numeric characters, underscores, and dashes.", val);
        continue;
      }
      validLabels.put(key, val);
    }
    return validLabels;
  }

  @Override
  public void validateProperties(Map<String, String> properties) {
    systemContext.reloadProperties();
    DataprocConf conf = DataprocConf.fromProperties(properties);
    boolean privateInstance = Boolean.parseBoolean(systemContext.getProperties().getOrDefault(PRIVATE_INSTANCE,
                                                                                              "false"));
    if (privateInstance && conf.isPreferExternalIP()) {
      // When prefer external IP is set to true it means only Dataproc external ip can be used to for communication
      // the instance being private instance is incapable of using external ip for communication
      throw new IllegalArgumentException("The instance is incapable of using external ip for communication " +
                                           "with Dataproc cluster. Please correct profile configuration by " +
                                           "deselecting preferExternalIP.");
    }

    // Validate Network Tags as per https://cloud.google.com/vpc/docs/add-remove-network-tags
    // Total of 64 Tags Allowed
    // Each tag length cannot exceed 63 chars
    // Lower case letters and dashes allowed only.
    List<String> networkTags = conf.getNetworkTags();
    if (!networkTags.stream().allMatch(e -> NETWORK_TAGS_PATTERN.matcher(e).matches())) {
      throw new IllegalArgumentException("Invalid Network Tags: Ensure tag length is max 63 chars"
                                           + " and contains  lowercase letters, numbers and dashes only. ");
    }
    if (networkTags.size() > 64) {
      throw new IllegalArgumentException("Exceed Max number of tags. Only Max of 64 allowed. ");
    }
  }

  @Override
  public Cluster createCluster(ProvisionerContext context) throws Exception {
    DataprocConf conf = DataprocConf.create(createContextProperties(context), null);

    if (context.getRuntimeMonitorType() == RuntimeMonitorType.SSH || !conf.isRuntimeJobManagerEnabled()) {
      // Generates and set the ssh key if it does not have one.
      // Since invocation of this method can come from a retry, we don't need to keep regenerating the keys
      SSHContext sshContext = context.getSSHContext();
      if (sshContext != null) {
        SSHKeyPair sshKeyPair = sshContext.getSSHKeyPair().orElse(null);
        if (sshKeyPair == null) {
          sshKeyPair = sshContext.generate("cdap");
          sshContext.setSSHKeyPair(sshKeyPair);
        }
        conf = DataprocConf.create(createContextProperties(context), sshKeyPair.getPublicKey());
      }
    }

    // Reload system context properties and get system labels
    systemContext.reloadProperties();
    Map<String, String> systemLabels = getSystemLabels(systemContext);

    String clusterName = getClusterName(context.getProgramRunInfo());

    try (DataprocClient client =
           DataprocClient.fromConf(conf, Boolean.parseBoolean(systemContext.getProperties().get(PRIVATE_INSTANCE)))) {
      // if it already exists, it means this is a retry. We can skip actually making the request
      Optional<Cluster> existing = client.getCluster(clusterName);
      if (existing.isPresent()) {
        return existing.get();
      }

      String imageVersion = conf.getImageVersion();
      if (imageVersion == null) {
        switch (context.getSparkCompat()) {
          case SPARK1_2_10:
            imageVersion = "1.0";
            break;
          case SPARK2_2_11:
          default:
            imageVersion = "1.3";
            break;
        }
      }

      LOG.info("Creating Dataproc cluster {} in project {}, in region {}, with image {}, with system labels {}",
               clusterName, conf.getProjectId(), conf.getRegion(), imageVersion, systemLabels);
      ClusterOperationMetadata createOperationMeta = client.createCluster(clusterName, imageVersion, systemLabels);
      int numWarnings = createOperationMeta.getWarningsCount();
      if (numWarnings > 0) {
        LOG.warn("Encountered {} warning{} while creating Dataproc cluster:\n{}",
                 numWarnings, numWarnings > 1 ? "s" : "",
                 String.join("\n", createOperationMeta.getWarningsList()));
      }
      return new Cluster(clusterName, ClusterStatus.CREATING, Collections.emptyList(), Collections.emptyMap());
    }
  }

  @Override
  public ClusterStatus getClusterStatus(ProvisionerContext context, Cluster cluster) throws Exception {
    DataprocConf conf = DataprocConf.fromProperties(createContextProperties(context));
    String clusterName = getClusterName(context.getProgramRunInfo());
    // Reload system context properties
    systemContext.reloadProperties();
    try (DataprocClient client =
           DataprocClient.fromConf(conf, Boolean.parseBoolean(systemContext.getProperties().get(PRIVATE_INSTANCE)))) {
      return client.getClusterStatus(clusterName);
    }
  }

  @Override
  public Cluster getClusterDetail(ProvisionerContext context, Cluster cluster) throws Exception {
    DataprocConf conf = DataprocConf.fromProperties(createContextProperties(context));
    String clusterName = getClusterName(context.getProgramRunInfo());
    // Reload system context properties
    systemContext.reloadProperties();
    try (DataprocClient client =
           DataprocClient.fromConf(conf, Boolean.parseBoolean(systemContext.getProperties().get(PRIVATE_INSTANCE)))) {
      Optional<Cluster> existing = client.getCluster(clusterName);
      return existing.orElseGet(() -> new Cluster(cluster, ClusterStatus.NOT_EXISTS));
    }
  }

  @Override
  public void deleteCluster(ProvisionerContext context, Cluster cluster) throws Exception {
    deleteClusterWithStatus(context, cluster);
  }

  @Override
  public ClusterStatus deleteClusterWithStatus(ProvisionerContext context, Cluster cluster) throws Exception {
    // Reload system context properties
    systemContext.reloadProperties();

    Map<String, String> properties = createContextProperties(context);
    DataprocConf conf = DataprocConf.fromProperties(properties);
    RuntimeJobManager jobManager = getRuntimeJobManager(context).orElse(null);

    if (jobManager != null) {
      try {
        // If there is job manager, check to make sure the job is completed.
        // Also cleanup files created by the job run.
        RuntimeJobDetail jobDetail = jobManager.getDetail(context.getProgramRunInfo()).orElse(null);
        if (jobDetail != null && !jobDetail.getStatus().isTerminated()) {
          return ClusterStatus.RUNNING;
        }
      } finally {
        jobManager.close();
      }

      Storage storageClient = StorageOptions.newBuilder().setProjectId(conf.getProjectId())
        .setCredentials(conf.getDataprocCredentials()).build().getService();
      DataprocUtils.deleteGCSPath(storageClient, properties.get(BUCKET),
                                  DataprocUtils.CDAP_GCS_ROOT + "/" + context.getProgramRunInfo().getRun());
    }
    String clusterName = getClusterName(context.getProgramRunInfo());
    try (DataprocClient client =
           DataprocClient.fromConf(conf, Boolean.parseBoolean(systemContext.getProperties().get(PRIVATE_INSTANCE)))) {
      client.deleteCluster(clusterName);
    }
    return ClusterStatus.DELETING;
  }

  @Override
  public PollingStrategy getPollingStrategy(ProvisionerContext context, Cluster cluster) {
    DataprocConf conf = DataprocConf.fromProperties(createContextProperties(context));
    PollingStrategy strategy = PollingStrategies.fixedInterval(conf.getPollInterval(), TimeUnit.SECONDS);
    switch (cluster.getStatus()) {
      case CREATING:
        return PollingStrategies.initialDelay(strategy, conf.getPollCreateDelay(),
                                              conf.getPollCreateJitter(), TimeUnit.SECONDS);
      case DELETING:
        return PollingStrategies.initialDelay(strategy, conf.getPollDeleteDelay(), TimeUnit.SECONDS);
    }
    LOG.warn("Received a request to get the polling strategy for unexpected cluster status {}", cluster.getStatus());
    return strategy;
  }

  @Override
  public Capabilities getCapabilities() {
    return new Capabilities(Collections.unmodifiableSet(new HashSet<>(Arrays.asList("fileSet", "externalDataset"))));
  }

  private Map<String, String> getSystemLabels(ProvisionerSystemContext systemContext) {
    Map<String, String> labels = new HashMap<>();
    // dataproc only allows label values to be lowercase letters, numbers, or dashes
    String cdapVersion = systemContext.getCDAPVersion().toLowerCase();
    cdapVersion = cdapVersion.replaceAll("\\.", "_");
    labels.put("cdap-version", cdapVersion);

    String extraLabelsStr = systemContext.getProperties().get(LABELS_PROPERTY);
    // labels are expected to be in format:
    // name1=val1,name2=val2
    if (extraLabelsStr != null) {
      labels.putAll(parseLabels(extraLabelsStr));
    }

    return Collections.unmodifiableMap(labels);
  }

  /**
   * Creates properties for the current context. It will default missing values from the system context properties.
   */
  @VisibleForTesting
  Map<String, String> createContextProperties(ProvisionerContext context) {
    Map<String, String> contextProperties = new HashMap<>(context.getProperties());

    // Default the project id from system config if missing or if it is auto-detect
    String contextProjectId = contextProperties.get(DataprocConf.PROJECT_ID_KEY);
    if (contextProjectId == null || DataprocConf.AUTO_DETECT.equals(contextProjectId)) {
      contextProjectId = systemContext.getProperties().getOrDefault(DataprocConf.PROJECT_ID_KEY, contextProjectId);
      if (contextProjectId != null) {
        LOG.trace("Setting default Dataproc project ID to {}", contextProjectId);
        contextProperties.put(DataprocConf.PROJECT_ID_KEY, contextProjectId);
      }
    }

    // Default settings from the system context
<<<<<<< HEAD
    List<String> keys = new ArrayList<>(
      Arrays.asList(DataprocConf.PREFER_EXTERNAL_IP,
                    DataprocConf.NETWORK,
                    DataprocConf.NETWORK_HOST_PROJECT_ID,
                    DataprocConf.STACKDRIVER_LOGGING_ENABLED,
                    DataprocConf.STACKDRIVER_MONITORING_ENABLED,
                    DataprocConf.IMAGE_VERSION,
                    BUCKET, RUNTIME_JOB_MANAGER)
    );

    // Default dataproc cluster property settings from the system context
    // (i.e. those settings specifying configuration files of the dataproc cluster and the property
    // key value paris within those files that should be overridden)
    systemContext.getProperties().keySet().stream()
      .filter(key -> DataprocConf.CLUSTER_PROPERTIES_PATTERN.matcher(key).find())
      .collect(Collectors.toCollection(() -> keys));

=======
    List<String> keys = Arrays.asList(DataprocConf.PREFER_EXTERNAL_IP,
                                      DataprocConf.NETWORK,
                                      DataprocConf.NETWORK_HOST_PROJECT_ID,
                                      DataprocConf.STACKDRIVER_LOGGING_ENABLED,
                                      DataprocConf.STACKDRIVER_MONITORING_ENABLED,
                                      DataprocConf.IMAGE_VERSION,
                                      DataprocConf.RUNTIME_JOB_MANAGER,
                                      BUCKET);
>>>>>>> 95f92c82
    for (String key : keys) {
      if (!contextProperties.containsKey(key)) {
        String value = systemContext.getProperties().get(key);
        if (value != null) {
          LOG.trace("Setting default Dataproc property {} to {}", key, value);
          contextProperties.put(key, value.trim());
        }
      }
    }

    // set some dataproc properties that we know will make program execution more stable
    contextProperties.put("dataproc:dataproc.conscrypt.provider.enable", "false");
    contextProperties.put("yarn:yarn.nodemanager.pmem-check-enabled", "false");
    contextProperties.put("yarn:yarn.nodemanager.vmem-check-enabled", "false");

    return contextProperties;
  }

  // Name must start with a lowercase letter followed by up to 51 lowercase letters,
  // numbers, or hyphens, and cannot end with a hyphen
  // We'll use app-runid, where app is truncated to fit, lowercased, and stripped of invalid characters
  @VisibleForTesting
  static String getClusterName(ProgramRunInfo programRunInfo) {
    String cleanedAppName = programRunInfo.getApplication().replaceAll("[^A-Za-z0-9\\-]", "").toLowerCase();
    // 51 is max length, need to subtract the prefix and 1 extra for the '-' separating app name and run id
    int maxAppLength = 51 - CLUSTER_PREFIX.length() - 1 - programRunInfo.getRun().length();
    if (cleanedAppName.length() > maxAppLength) {
      cleanedAppName = cleanedAppName.substring(0, maxAppLength);
    }
    return CLUSTER_PREFIX + cleanedAppName + "-" + programRunInfo.getRun();
  }

  /**
   * Provides implementation of {@link RuntimeJobManager}.
   */
  @Override
  public Optional<RuntimeJobManager> getRuntimeJobManager(ProvisionerContext context) {
    Map<String, String> properties = createContextProperties(context);
<<<<<<< HEAD
    // if this system property is not provided, we will assume that ssh should be used instead of
    // runtime job manager for job launch.
    if (!Boolean.parseBoolean(properties.get(RUNTIME_JOB_MANAGER))) {
      return Optional.empty();
    }
    DataprocConf conf = DataprocConf.create(properties, null);
=======
    DataprocConf conf = DataprocConf.create(properties, null);

    // if this system property is not provided, we will assume that ssh should be used instead of
    // runtime job manager for job launch.
    if (!conf.isRuntimeJobManagerEnabled()) {
      return Optional.empty();
    }
>>>>>>> 95f92c82
    String clusterName = getClusterName(context.getProgramRunInfo());
    String projectId = conf.getProjectId();
    String region = conf.getRegion();
    String bucket = properties.get(BUCKET);

    Map<String, String> systemLabels = getSystemLabels(systemContext);
    try {
      return Optional.of(
        new DataprocRuntimeJobManager(new DataprocClusterInfo(context, clusterName, conf.getDataprocCredentials(),
                                                              DataprocClient.DATAPROC_GOOGLEAPIS_COM_443,
                                                              projectId, region, bucket, systemLabels)));
    } catch (Exception e) {
      throw new RuntimeException("Error while getting credentials for dataproc. ", e);
    }

  }
}<|MERGE_RESOLUTION|>--- conflicted
+++ resolved
@@ -349,7 +349,6 @@
     }
 
     // Default settings from the system context
-<<<<<<< HEAD
     List<String> keys = new ArrayList<>(
       Arrays.asList(DataprocConf.PREFER_EXTERNAL_IP,
                     DataprocConf.NETWORK,
@@ -357,7 +356,8 @@
                     DataprocConf.STACKDRIVER_LOGGING_ENABLED,
                     DataprocConf.STACKDRIVER_MONITORING_ENABLED,
                     DataprocConf.IMAGE_VERSION,
-                    BUCKET, RUNTIME_JOB_MANAGER)
+                    DataprocConf.RUNTIME_JOB_MANAGER,
+                    BUCKET)
     );
 
     // Default dataproc cluster property settings from the system context
@@ -367,16 +367,6 @@
       .filter(key -> DataprocConf.CLUSTER_PROPERTIES_PATTERN.matcher(key).find())
       .collect(Collectors.toCollection(() -> keys));
 
-=======
-    List<String> keys = Arrays.asList(DataprocConf.PREFER_EXTERNAL_IP,
-                                      DataprocConf.NETWORK,
-                                      DataprocConf.NETWORK_HOST_PROJECT_ID,
-                                      DataprocConf.STACKDRIVER_LOGGING_ENABLED,
-                                      DataprocConf.STACKDRIVER_MONITORING_ENABLED,
-                                      DataprocConf.IMAGE_VERSION,
-                                      DataprocConf.RUNTIME_JOB_MANAGER,
-                                      BUCKET);
->>>>>>> 95f92c82
     for (String key : keys) {
       if (!contextProperties.containsKey(key)) {
         String value = systemContext.getProperties().get(key);
@@ -415,14 +405,6 @@
   @Override
   public Optional<RuntimeJobManager> getRuntimeJobManager(ProvisionerContext context) {
     Map<String, String> properties = createContextProperties(context);
-<<<<<<< HEAD
-    // if this system property is not provided, we will assume that ssh should be used instead of
-    // runtime job manager for job launch.
-    if (!Boolean.parseBoolean(properties.get(RUNTIME_JOB_MANAGER))) {
-      return Optional.empty();
-    }
-    DataprocConf conf = DataprocConf.create(properties, null);
-=======
     DataprocConf conf = DataprocConf.create(properties, null);
 
     // if this system property is not provided, we will assume that ssh should be used instead of
@@ -430,7 +412,6 @@
     if (!conf.isRuntimeJobManagerEnabled()) {
       return Optional.empty();
     }
->>>>>>> 95f92c82
     String clusterName = getClusterName(context.getProgramRunInfo());
     String projectId = conf.getProjectId();
     String region = conf.getRegion();
