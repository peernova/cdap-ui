--- conflicted
+++ resolved
@@ -5,8 +5,6 @@
 package com.continuuity.logging.save;
 
 import com.continuuity.common.conf.CConfiguration;
-import com.continuuity.data.DataSetAccessor;
-import com.continuuity.data2.dataset.api.DataSetManager;
 import com.continuuity.data2.dataset.lib.table.OrderedColumnarTable;
 import com.continuuity.data2.transaction.TransactionSystemClient;
 import com.continuuity.logging.LoggingConfiguration;
@@ -70,14 +68,9 @@
   private ScheduledFuture<?> cleanupFuture;
 
   @Inject
-<<<<<<< HEAD
-  public LogSaver(DataSetAccessor dataSetAccessor, TransactionSystemClient txClient, KafkaClientService kafkaClient,
-                  CConfiguration cConfig, LocationFactory locationFactory)
-=======
+
   public LogSaver(LogSaverTableUtil tableUtil, TransactionSystemClient txClient, KafkaClientService kafkaClient,
-                  CConfiguration cConfig, LocationFactory locationFactory, DiscoveryService discoveryService)
->>>>>>> 6a4128d6
-    throws Exception {
+                  CConfiguration cConfig, LocationFactory locationFactory) throws Exception {
     LOG.info("Initializing LogSaver...");
 
     this.topic = KafkaTopic.getTopic();
