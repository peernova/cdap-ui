--- conflicted
+++ resolved
@@ -69,41 +69,21 @@
   private final int instanceId;
   private final int instanceCount;
 
-<<<<<<< HEAD
+
   public BasicServiceWorkerContext(ServiceWorkerSpecification spec, Program program, RunId runId, int instanceId,
-                                   Arguments runtimeArgs, CConfiguration cConf,
-=======
-  /**
-   * Create a ServiceWorkerContext with runtime arguments and access to Datasets.
-   * @param cConfiguration configuration used by the datasetFramework.
-   * @param runtimeArgs of the worker.
-   * @param datasets the worker is allowed to access.
-   * @param datasetFramework used to get datasets.
-   * @param transactionSystemClient used to transactionalize operations.
-   */
-  public BasicServiceWorkerContext(Program program, RunId runId, int instanceId, int instanceCount,
-                                   String runnableName, ClassLoader programClassLoader, CConfiguration cConfiguration,
-                                   Map<String, String> runtimeArgs, Set<String> datasets,
->>>>>>> 58071a2a
+                                   int instanceCount, Arguments runtimeArgs, CConfiguration cConf,
                                    MetricsCollectionService metricsCollectionService,
                                    DatasetFramework datasetFramework,
                                    TransactionSystemClient transactionSystemClient,
                                    DiscoveryServiceClient discoveryServiceClient) {
-<<<<<<< HEAD
+
     super(program, runId, spec.getDatasets(), getMetricContext(program, spec.getName(), instanceId),
           metricsCollectionService, datasetFramework, cConf, discoveryServiceClient);
     this.specification = spec;
     this.datasets = ImmutableSet.copyOf(spec.getDatasets());
     this.runtimeArgs = runtimeArgs.asMap();
-=======
-    super(program, runId, datasets, getMetricContext(program, runnableName, instanceId), metricsCollectionService,
-          datasetFramework, cConfiguration, discoveryServiceClient);
     this.instanceId = instanceId;
     this.instanceCount = instanceCount;
-    this.programClassLoader = programClassLoader;
-    this.runtimeArgs = ImmutableMap.copyOf(runtimeArgs);
-    this.datasets = ImmutableSet.copyOf(datasets);
->>>>>>> 58071a2a
     this.transactionSystemClient = transactionSystemClient;
     this.datasetFramework = new NamespacedDatasetFramework(datasetFramework,
                                                            new DefaultDatasetNamespace(cConf, Namespace.USER));
