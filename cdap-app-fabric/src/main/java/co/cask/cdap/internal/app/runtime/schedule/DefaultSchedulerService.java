--- conflicted
+++ resolved
@@ -76,17 +76,11 @@
       ));
 
       try {
-<<<<<<< HEAD
-        taskRunner.run(Id.Program.from(accountId, applicationId, programId), programType, args);
-      } catch (TaskExecutionException e) {
-        throw new JobExecutionException(e.getMessage(), e.getCause(), e.isRefireImmediately());
-=======
         taskRunner.run(Id.Program.from(accountId, applicationId, programType, programId), programType, args).get();
       } catch (TaskExecutionException e) {
         throw new JobExecutionException(e.getMessage(), e.getCause(), e.isRefireImmediately());
       } catch (Throwable t) {
         throw new JobExecutionException(t.getMessage(), t.getCause(), false);
->>>>>>> b4db63ce
       }
     }
   }
