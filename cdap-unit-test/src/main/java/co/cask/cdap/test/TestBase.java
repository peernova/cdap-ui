--- conflicted
+++ resolved
@@ -148,11 +148,7 @@
   private static DatasetOpExecutor dsOpService;
   private static DatasetService datasetService;
   private static TransactionManager txService;
-<<<<<<< HEAD
-=======
   private static StreamCoordinatorClient streamCoordinatorClient;
-  private static StreamWriterSizeManager streamSizeManager;
->>>>>>> d33188d5
 
   /**
    * Deploys an {@link Application}. The {@link co.cask.cdap.api.flow.Flow Flows} and
@@ -351,11 +347,7 @@
 
   @AfterClass
   public static final void finish() {
-<<<<<<< HEAD
-=======
     streamCoordinatorClient.stopAndWait();
-    streamSizeManager.stopAndWait();
->>>>>>> d33188d5
     metricsQueryService.stopAndWait();
     metricsCollectionService.startAndWait();
     schedulerService.stopAndWait();
