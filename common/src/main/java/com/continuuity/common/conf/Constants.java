package com.continuuity.common.conf;

import java.util.concurrent.TimeUnit;

/**
 * Constants used by different systems are all defined here.
 */
public final class Constants {
  /**
   * Global Service names.
   */
  public static final class Service {
    public static final String APP_FABRIC_HTTP = "app.fabric.http";
    public static final String TRANSACTION = "transaction";
    public static final String METRICS = "metrics";
    public static final String GATEWAY = "gateway";
    public static final String STREAM_HANDLER = "stream.handler";
    public static final String DATASET_MANAGER = "dataset.manager";
    public static final String EXTERNAL_AUTHENTICATION = "external.authentication";
  }

  /**
   * Zookeeper Configuration.
   */
  public static final class Zookeeper {
    public static final String QUORUM = "zookeeper.quorum";
    public static final String CFG_SESSION_TIMEOUT_MILLIS = "zookeeper.session.timeout.millis";
    public static final int DEFAULT_SESSION_TIMEOUT_MILLIS = 40000;
  }

  /**
   * HBase configurations.
   */
  public static final class HBase {
    public static final String AUTH_KEY_UPDATE_INTERVAL = "hbase.auth.key.update.interval";
  }

  /**
   * Thrift configuration.
   */
  public static final class Thrift {
    public static final String MAX_READ_BUFFER = "thrift.max.read.buffer";
    public static final int DEFAULT_MAX_READ_BUFFER = 16 * 1024 * 1024;
  }

  /**
   * Dangerous Options.
   */
  public static final class Dangerous {
    public static final String UNRECOVERABLE_RESET = "enable.unrecoverable.reset";
    public static final boolean DEFAULT_UNRECOVERABLE_RESET = false;
  }

  /**
   * App Fabric Configuration.
   */
  public static final class AppFabric {
    /**
     * Default constants for common.
     */

    //TODO: THis temp
    public static final String DEFAULT_SERVER_ADDRESS = "localhost";

    /**
     * App Fabric Server.
     */
    public static final String SERVER_ADDRESS = "app.bind.address";
    public static final String OUTPUT_DIR = "app.output.dir";
    public static final String TEMP_DIR = "app.temp.dir";
    public static final String REST_PORT = "app.rest.port";
    public static final String PROGRAM_JVM_OPTS = "app.program.jvm.opts";

    /**
     * Query parameter to indicate start time.
     */
    public static final String QUERY_PARAM_START_TIME = "before";

    /**
     * Query parameter to indicate end time.
     */
    public static final String QUERY_PARAM_END_TIME = "after";

    /**
     * Query parameter to indicate limits on results.
     */
    public static final String QUERY_PARAM_LIMIT = "limit";

    /**
     * Default history results limit.
     */
    public static final int DEFAULT_HISTORY_RESULTS_LIMIT = 100;
  }

  /**
   * Scheduler options.
   */
  public class Scheduler {
    public static final String CFG_SCHEDULER_MAX_THREAD_POOL_SIZE = "scheduler.max.thread.pool.size";
    public static final int DEFAULT_THREAD_POOL_SIZE = 30;
  }

  /**
   * Transactions.
   */
  public static final class Transaction {
    /**
     * TransactionManager configuration.
     */
    public static final class Manager {
      // TransactionManager configuration
      public static final String CFG_DO_PERSIST = "tx.persist";
      /** Directory in HDFS used for transaction snapshot and log storage. */
      public static final String CFG_TX_SNAPSHOT_DIR = "data.tx.snapshot.dir";
      /** Directory on the local filesystem used for transaction snapshot and log storage. */
      public static final String CFG_TX_SNAPSHOT_LOCAL_DIR = "data.tx.snapshot.local.dir";
      /** How often to clean up timed out transactions, in seconds, or 0 for no cleanup. */
      public static final String CFG_TX_CLEANUP_INTERVAL = "data.tx.cleanup.interval";
      /** Default value for how often to check in-progress transactions for expiration, in seconds. */
      public static final int DEFAULT_TX_CLEANUP_INTERVAL = 10;
      /**
       * The timeout for a transaction, in seconds. If the transaction is not finished in that time,
       * it is marked invalid.
       */
      public static final String CFG_TX_TIMEOUT = "data.tx.timeout";
      /** Default value for transaction timeout, in seconds. */
      public static final int DEFAULT_TX_TIMEOUT = 30;
      /** The frequency (in seconds) to perform periodic snapshots, or 0 for no periodic snapshots. */
      public static final String CFG_TX_SNAPSHOT_INTERVAL = "data.tx.snapshot.interval";
      /** Default value for frequency of periodic snapshots of transaction state. */
      public static final long DEFAULT_TX_SNAPSHOT_INTERVAL = 300;
      /** Number of most recent transaction snapshots to retain. */
      public static final String CFG_TX_SNAPSHOT_RETAIN = "data.tx.snapshot.retain";
      /** Default value for number of most recent snapshots to retain. */
      public static final int DEFAULT_TX_SNAPSHOT_RETAIN = 10;
    }

    /**
     * Twill Runnable configuration.
     */
    public static final class Container {
      public static final String ADDRESS = "data.tx.bind.address";
      public static final String NUM_INSTANCES = "data.tx.num.instances";
      public static final String NUM_CORES = "data.tx.num.cores";
      public static final String MEMORY_MB = "data.tx.memory.mb";
    }

    /**
     * TransactionService configuration.
     */
    public static final class Service {
  
      /** for the port of the tx server. */
      public static final String CFG_DATA_TX_BIND_PORT
        = "data.tx.bind.port";
  
      /** for the address (hostname) of the tx server. */
      public static final String CFG_DATA_TX_BIND_ADDRESS
        = "data.tx.bind.address";

      /** the number of IO threads in the tx service. */
      public static final String CFG_DATA_TX_SERVER_IO_THREADS
        = "data.tx.server.io.threads";
  
      /** the number of handler threads in the tx service. */
      public static final String CFG_DATA_TX_SERVER_THREADS
        = "data.tx.server.threads";
  
      /** default tx service port. */
      public static final int DEFAULT_DATA_TX_BIND_PORT
        = 15165;
  
      /** default tx service address. */
      public static final String DEFAULT_DATA_TX_BIND_ADDRESS
        = "0.0.0.0";
  
      /** default number of handler IO threads in tx service. */
      public static final int DEFAULT_DATA_TX_SERVER_IO_THREADS
        = 2;
  
      /** default number of handler threads in tx service. */
      public static final int DEFAULT_DATA_TX_SERVER_THREADS
        = 20;
  
      // Configuration key names and defaults used by tx client.
  
      /** to specify the tx client socket timeout in ms. */
      public static final String CFG_DATA_TX_CLIENT_TIMEOUT
        = "data.tx.client.timeout";

      /** to specify the tx client provider strategy. */
      public static final String CFG_DATA_TX_CLIENT_PROVIDER
        = "data.tx.client.provider";
  
      /** to specify the number of threads for client provider "pool". */
      public static final String CFG_DATA_TX_CLIENT_COUNT
        = "data.tx.client.count";
  
      /** to specify the retry strategy for a failed thrift call. */
      public static final String CFG_DATA_TX_CLIENT_RETRY_STRATEGY
        = "data.tx.client.retry.strategy";
  
      /** to specify the number of times to retry a failed thrift call. */
      public static final String CFG_DATA_TX_CLIENT_ATTEMPTS
        = "data.tx.client.retry.attempts";
  
      /** to specify the initial sleep time for retry strategy backoff. */
      public static final String CFG_DATA_TX_CLIENT_BACKOFF_INIITIAL
        = "data.tx.client.retry.backoff.initial";
  
      /** to specify the backoff factor for retry strategy backoff. */
      public static final String CFG_DATA_TX_CLIENT_BACKOFF_FACTOR
        = "data.tx.client.retry.backoff.factor";
  
      /** to specify the sleep time limit for retry strategy backoff. */
      public static final String CFG_DATA_TX_CLIENT_BACKOFF_LIMIT
        = "data.tx.client.retry.backoff.limit";
  
      /** the default tx client socket timeout in milli seconds. */
      public static final int DEFAULT_DATA_TX_CLIENT_TIMEOUT
        = 30 * 1000;

      /** default number of pooled tx clients. */
      public static final int DEFAULT_DATA_TX_CLIENT_COUNT
        = 5;
  
      /** default tx client provider strategy. */
      public static final String DEFAULT_DATA_TX_CLIENT_PROVIDER
        = "pool";
  
      /** retry strategy for thrift clients, e.g. backoff, or n-times. */
      public static final String DEFAULT_DATA_TX_CLIENT_RETRY_STRATEGY
        = "backoff";
  
      /** default number of attempts for strategy n-times. */
      public static final int DEFAULT_DATA_TX_CLIENT_ATTEMPTS
        = 2;
  
      /** default initial sleep is 100ms. */
      public static final int DEFAULT_DATA_TX_CLIENT_BACKOFF_INIITIAL
        = 100;
  
      /** default backoff factor is 4. */
      public static final int DEFAULT_DATA_TX_CLIENT_BACKOFF_FACTOR
        = 4;
  
      /** default sleep limit is 30 sec. */
      public static final int DEFAULT_DATA_TX_CLIENT_BACKOFF_LIMIT
        = 30 * 1000;
    }

    /**
     * Configuration for the TransactionDataJanitor coprocessor.
     */
    public static final class DataJanitor {
      /**
       * Whether or not the TransactionDataJanitor coprocessor should be enabled on tables.
       * Disable for testing.
       */
      public static final String CFG_TX_JANITOR_ENABLE = "data.tx.janitor.enable";
      public static final boolean DEFAULT_TX_JANITOR_ENABLE = true;
    }
  }

  /**
   * Datasets.
   */
  public static final class Dataset {
    /**
     * DatasetManager service configuration.
     */
    public static final class Manager {
      /** for the port of the dataset server. */
      public static final String PORT = "dataset.service.bind.port";

      /** for the address (hostname) of the dataset server. */
      public static final String ADDRESS = "dataset.service.bind.address";

      public static final String VERSION = "v1";
      public static final String BACKLOG_CONNECTIONS = "dataset.service.connection.backlog";
      public static final String EXEC_THREADS = "dataset.service.exec.threads";
      public static final String BOSS_THREADS = "dataset.service.boss.threads";
      public static final String WORKER_THREADS = "dataset.service.worker.threads";
      public static final String OUTPUT_DIR = "dataset.service.output.dir";

      // Defaults
      public static final int DEFAULT_BACKLOG = 20000;
      public static final int DEFAULT_EXEC_THREADS = 10;
      public static final int DEFAULT_BOSS_THREADS = 1;
      public static final int DEFAULT_WORKER_THREADS = 4;
    }

    /**
     * Twill Runnable configuration.
     */
    public static final class Container {
      public static final String NUM_INSTANCES = "dataset.service.num.instances";
      public static final String NUM_CORES = "dataset.service.num.cores";
      public static final String MEMORY_MB = "dataset.service.memory.mb";
    }
  }

  /**
   * Stream configurations.
   */
  public static final class Stream {
    /* Begin CConfiguration keys */
    public static final String BASE_DIR = "stream.base.dir";
    public static final String PARTITION_DURATION = "stream.partition.duration";
    public static final String INDEX_INTERVAL = "stream.index.interval";
    public static final String FILE_PREFIX = "stream.file.prefix";
    public static final String CONSUMER_TABLE_PRESPLITS = "stream.consumer.table.presplits";

    // Stream http service configurations.
    public static final String ADDRESS = "stream.bind.address";
    public static final String WORKER_THREADS = "stream.worker.threads";

    // YARN container configurations.
    public static final String CONTAINER_VIRTUAL_CORES = "stream.container.num.cores";
    public static final String CONTAINER_MEMORY_MB = "stream.container.memory.mb";
    public static final String CONTAINER_INSTANCES = "stream.container.instances";

    // Tell the instance id of the YARN container. Set by the StreamHandlerRunnable only, not in default.xml
    public static final String CONTAINER_INSTANCE_ID = "stream.container.instance.id";
    /* End CConfiguration keys */

    /* Begin constants used by stream */

    /** How often to check for new file when reading from stream in milliseconds. **/
    public static final long NEW_FILE_CHECK_INTERVAL = TimeUnit.SECONDS.toMillis(10);
    public static final int HBASE_WRITE_BUFFER_SIZE = 4 * 1024 * 1024;


    /**
     * Contains HTTP headers used by Stream handler.
     */
    public static final class Headers {
      public static final String CONSUMER_ID = "X-Continuuity-ConsumerId";
    }

    // Time for a stream consumer to timeout in StreamHandler for REST API dequeue.
    public static final long CONSUMER_TIMEOUT_MS = TimeUnit.SECONDS.toMillis(60);

    // The consumer state table namespace for consumers created from stream handler for REST API dequeue.
    public static final String HANDLER_CONSUMER_NS = "http.stream.consumer";

    /* End constants used by stream */
  }

  /**
   * Gateway Configurations.
   */
  public static final class Gateway {
    public static final String ADDRESS = "gateway.bind.address";
    public static final String PORT = "gateway.bind.port";
    public static final String BACKLOG_CONNECTIONS = "gateway.connection.backlog";
    public static final String EXEC_THREADS = "gateway.exec.threads";
    public static final String BOSS_THREADS = "gateway.boss.threads";
    public static final String WORKER_THREADS = "gateway.worker.threads";
    public static final String CONFIG_AUTHENTICATION_REQUIRED = "gateway.authenticate";
    public static final String CLUSTER_NAME = "gateway.cluster.name";
    public static final String NUM_CORES = "gateway.num.cores";
    public static final String NUM_INSTANCES = "gateway.num.instances";
    public static final String MEMORY_MB = "gateway.memory.mb";
    public static final String STREAM_FLUME_THREADS = "stream.flume.threads";
    public static final String STREAM_FLUME_PORT = "stream.flume.port";
    /**
     * Defaults.
     */
    public static final int DEFAULT_PORT = 10000;
    public static final int DEFAULT_BACKLOG = 20000;
    public static final int DEFAULT_EXEC_THREADS = 20;
    public static final int DEFAULT_BOSS_THREADS = 1;
    public static final int DEFAULT_WORKER_THREADS = 10;
    public static final boolean CONFIG_AUTHENTICATION_REQUIRED_DEFAULT = false;
    public static final String CLUSTER_NAME_DEFAULT = "localhost";
    public static final int DEFAULT_NUM_CORES = 2;
    public static final int DEFAULT_NUM_INSTANCES = 1;
    public static final int DEFAULT_MEMORY_MB = 2048;
    public static final int DEFAULT_STREAM_FLUME_THREADS = 10;
    public static final int DEFAULT_STREAM_FLUME_PORT = 10004;


    /**
     * Others.
     */
    public static final String GATEWAY_VERSION = "/v2";
    public static final String CONTINUUITY_PREFIX = "X-Continuuity-";
    public static final String STREAM_HANDLER_NAME = "stream.rest";
    public static final String METRICS_CONTEXT = "gateway." + Gateway.STREAM_HANDLER_NAME;
    public static final String HEADER_DESTINATION_STREAM = "X-Continuuity-Destination";
    public static final String HEADER_FROM_COLLECTOR = "X-Continuuity-FromCollector";
    public static final String CONTINUUITY_API_KEY = "X-Continuuity-ApiKey";
    public static final String CFG_PASSPORT_SERVER_URI = "passport.server.uri";
  }

  /**
   * Router Configuration.
   */
  public static final class Router {
    public static final String ADDRESS = "router.bind.address";
    public static final String FORWARD = "router.forward.rule";
    public static final String BACKLOG_CONNECTIONS = "router.connection.backlog";
    public static final String SERVER_BOSS_THREADS = "router.server.boss.threads";
    public static final String SERVER_WORKER_THREADS = "router.server.worker.threads";
    public static final String CLIENT_BOSS_THREADS = "router.client.boss.threads";
    public static final String CLIENT_WORKER_THREADS = "router.client.worker.threads";

    /**
     * Defaults.
     */
    public static final String DEFAULT_FORWARD = "10000:" + Service.GATEWAY;
    public static final int DEFAULT_BACKLOG = 20000;
    public static final int DEFAULT_SERVER_BOSS_THREADS = 1;
    public static final int DEFAULT_SERVER_WORKER_THREADS = 10;
    public static final int DEFAULT_CLIENT_BOSS_THREADS = 1;
    public static final int DEFAULT_CLIENT_WORKER_THREADS = 10;
  }

  /**
   * Webapp Configuration.
   */
  public static final class Webapp {
    public static final String WEBAPP_DIR = "webapp";
  }

  /**
   * Metrics constants.
   */
  public static final class Metrics {
    public static final String DATASET_CONTEXT = "-.dataset";
    public static final String ADDRESS = "metrics.bind.address";
    public static final String CLUSTER_NAME = "metrics.cluster.name";
    public static final String CONFIG_AUTHENTICATION_REQUIRED = "metrics.authenticate";
    public static final String BACKLOG_CONNECTIONS = "metrics.connection.backlog";
    public static final String EXEC_THREADS = "metrics.exec.threads";
    public static final String BOSS_THREADS = "metrics.boss.threads";
    public static final String WORKER_THREADS = "metrics.worker.threads";
    public static final String NUM_INSTANCES = "metrics.num.instances";
    public static final String NUM_CORES = "metrics.num.cores";
    public static final String MEMORY_MB = "metrics.memory.mb";
  }

  /**
   * Configurations for metrics processor.
   */
  public static final class MetricsProcessor {
    public static final String NUM_INSTANCES = "metrics.processor.num.instances";
    public static final String NUM_CORES = "metrics.processor.num.cores";
    public static final String MEMORY_MB = "metrics.processor.memory.mb";
  }

  /**
   * Configurations for log saver.
   */
  public static final class LogSaver {
    public static final String NUM_INSTANCES = "log.saver.num.instances";
    public static final String MEMORY_MB = "log.saver.run.memory.megs";
  }

  /**
   * Security configuration.
   */
  public static final class Security {
    /** Algorithm used to generate the digest for access tokens. */
    public static final String TOKEN_DIGEST_ALGO = "security.token.digest.algorithm";
    /** Key length for secret key used by token digest algorithm. */
    public static final String TOKEN_DIGEST_KEY_LENGTH = "security.token.digest.keylength";
    /** Time duration in milliseconds after which an active secret key should be retired. */
    public static final String TOKEN_DIGEST_KEY_EXPIRATION = "security.token.digest.key.expiration.ms";
    /** Parent znode used for secret key distribution in ZooKeeper. */
    public static final String DIST_KEY_PARENT_ZNODE = "security.token.distributed.parent.znode";

    /** Configuration for External Authentication Server. */
    public static final String AUTH_SERVER_PORT = "security.server.port";
    /** Maximum number of handler threads for the Authentication Server embedded Jetty instance. */
    public static final String MAX_THREADS = "security.server.maxthreads";
    /** Access token expiration time in milliseconds. */
    public static final String TOKEN_EXPIRATION = "security.server.token.expiration.ms";
    public static final String[] BASIC_USER_ROLES = new String[] {"user", "admin", "moderator"};

    public static final String CFG_FILE_BASED_KEYFILE_PATH = "security.data.keyfile.path";
    /** Configuration for enabling the security. */
    public static final String CFG_SECURITY_ENABLED = "security.enabled";
    /** Configuration for security realm. */
    public static final String CFG_REALM = "security.realm";
    /** Authentication Handler class name */
    public static final String AUTH_HANDLER_CLASS = "security.authentication.handlerClassName";
<<<<<<< HEAD
    /** Authentication Handler config base */
    public static final String AUTH_HANDLER_CONFIG_BASE = "security.authentication.handler.";
    /** Authentication Login Module class name */
    public static final String LOGIN_MODULE_CLASS_NAME = "security.authentication.loginmodule.className";
=======
    /** Prefix for all configurable properties of an Authentication handler. */
    public static final String AUTH_HANDLER_CONFIG_BASE = "security.authentication.handler.";
    /** Authentication Login Module class name */
    public static final String LOGIN_MODULE_CLASS_NAME = "security.authentication.loginmodule.className";
    /** Realm file for Basic Authentication */
    public static final String BASIC_REALM_FILE = "security.authentication.basic.realmfile";
>>>>>>> 63113f1f
  }

  public static final String CFG_LOCAL_DATA_DIR = "local.data.dir";
  public static final String CFG_YARN_USER = "yarn.user";
  public static final String CFG_HDFS_USER = "hdfs.user";
  public static final String CFG_HDFS_NAMESPACE = "hdfs.namespace";
  public static final String CFG_HDFS_LIB_DIR = "hdfs.lib.dir";

  public static final String CFG_TWILL_ZK_NAMESPACE = "weave.zookeeper.namespace";
  public static final String CFG_TWILL_RESERVED_MEMORY_MB = "weave.java.reserved.memory.mb";
  public static final String CFG_TWILL_NO_CONTAINER_TIMEOUT = "weave.no.container.timeout";

  /**
   * Data Fabric.
   */
  public static enum InMemoryPersistenceType {
    MEMORY,
    LEVELDB,
    HSQLDB
  }
  /** defines which persistence engine to use when running all in one JVM. **/
  public static final String CFG_DATA_INMEMORY_PERSISTENCE = "data.local.inmemory.persistence.type";
  public static final String CFG_DATA_LEVELDB_DIR = "data.local.storage";
  public static final String CFG_DATA_LEVELDB_BLOCKSIZE = "data.local.storage.blocksize";
  public static final String CFG_DATA_LEVELDB_CACHESIZE = "data.local.storage.cachesize";
  public static final String CFG_DATA_LEVELDB_FSYNC = "data.local.storage.fsync";


  /**
   * Defaults for Data Fabric.
   */
  public static final String DEFAULT_DATA_INMEMORY_PERSISTENCE = InMemoryPersistenceType.MEMORY.name();
  public static final String DEFAULT_DATA_LEVELDB_DIR = "data";
  public static final int DEFAULT_DATA_LEVELDB_BLOCKSIZE = 1024;
  public static final long DEFAULT_DATA_LEVELDB_CACHESIZE = 1024 * 1024 * 100;
  public static final boolean DEFAULT_DATA_LEVELDB_FSYNC = true;

  /**
   * Configuration for Metadata service.
   */
  public static final String CFG_RUN_HISTORY_KEEP_DAYS = "metadata.program.run.history.keepdays";
  public static final int DEFAULT_RUN_HISTORY_KEEP_DAYS = 30;

  /**
   * Config for Log Collection.
   */
  public static final String CFG_LOG_COLLECTION_ROOT = "log.collection.root";
  public static final String DEFAULT_LOG_COLLECTION_ROOT = "data/logs";
  public static final String CFG_LOG_COLLECTION_PORT = "log.collection.bind.port";
  public static final int DEFAULT_LOG_COLLECTION_PORT = 12157;
  public static final String CFG_LOG_COLLECTION_THREADS = "log.collection.threads";
  public static final int DEFAULT_LOG_COLLECTION_THREADS = 10;
  public static final String CFG_LOG_COLLECTION_SERVER_ADDRESS = "log.collection.bind.address";
  public static final String DEFAULT_LOG_COLLECTION_SERVER_ADDRESS = "localhost";

  /**
   * Constants related to Passport.
   */
  public static final String CFG_APPFABRIC_ENVIRONMENT = "appfabric.environment";
  public static final String DEFAULT_APPFABRIC_ENVIRONMENT = "devsuite";


  /**
   * Corresponds to account id used when running in local mode.
   * NOTE: value should be in sync with the one used by UI.
   */
  public static final String DEVELOPER_ACCOUNT_ID = "developer";
}<|MERGE_RESOLUTION|>--- conflicted
+++ resolved
@@ -486,19 +486,12 @@
     public static final String CFG_REALM = "security.realm";
     /** Authentication Handler class name */
     public static final String AUTH_HANDLER_CLASS = "security.authentication.handlerClassName";
-<<<<<<< HEAD
-    /** Authentication Handler config base */
-    public static final String AUTH_HANDLER_CONFIG_BASE = "security.authentication.handler.";
-    /** Authentication Login Module class name */
-    public static final String LOGIN_MODULE_CLASS_NAME = "security.authentication.loginmodule.className";
-=======
     /** Prefix for all configurable properties of an Authentication handler. */
     public static final String AUTH_HANDLER_CONFIG_BASE = "security.authentication.handler.";
     /** Authentication Login Module class name */
     public static final String LOGIN_MODULE_CLASS_NAME = "security.authentication.loginmodule.className";
     /** Realm file for Basic Authentication */
     public static final String BASIC_REALM_FILE = "security.authentication.basic.realmfile";
->>>>>>> 63113f1f
   }
 
   public static final String CFG_LOCAL_DATA_DIR = "local.data.dir";
