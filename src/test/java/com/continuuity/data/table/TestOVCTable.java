package com.continuuity.data.table;

import com.continuuity.api.data.OperationException;
import com.continuuity.api.data.OperationResult;
import com.continuuity.common.utils.ImmutablePair;
import com.continuuity.data.operation.StatusCode;
import com.continuuity.data.operation.executor.ReadPointer;
import com.continuuity.data.operation.executor.Transaction;
import com.continuuity.data.operation.executor.omid.TransactionOracle;
import com.continuuity.data.operation.executor.omid.memory.MemoryReadPointer;
import com.google.common.collect.ImmutableSet;
import org.apache.hadoop.hbase.util.Bytes;
import org.junit.Assert;
import org.junit.Before;
import org.junit.Ignore;
import org.junit.Test;

import java.util.Arrays;
import java.util.Collections;
import java.util.HashSet;
import java.util.List;
import java.util.Map;
import java.util.Random;
import java.util.Set;
import java.util.concurrent.atomic.AtomicBoolean;
import java.util.concurrent.atomic.AtomicInteger;

import static org.junit.Assert.assertEquals;
import static org.junit.Assert.assertFalse;
import static org.junit.Assert.assertNotNull;
import static org.junit.Assert.assertTrue;
import static org.junit.Assert.fail;

/**
 * Tests the contract and semantics of {@link OrderedVersionedColumnarTable}
 * against each of the implementations.
 */
public abstract class TestOVCTable {

  protected OrderedVersionedColumnarTable table;
  protected OVCTableHandle tableHandle;

  protected static final Random r = new Random();

  protected OVCTableHandle getTableHandle() {
    return this.tableHandle;
  }

  @Before
  public void initialize() throws OperationException {
    System.out.println("\n\nBeginning test\n\n");
    this.tableHandle = injectTableHandle();
    this.table = this.tableHandle.getTable(Bytes.toBytes("TestOVCTable" + Math.abs(r.nextInt())));
  }

  protected abstract OVCTableHandle injectTableHandle();

  protected static final byte [] COL = new byte [] { (byte)0 };
  protected static final MemoryReadPointer RP_MAX = new MemoryReadPointer(Long.MAX_VALUE);

  /**
   * Every subclass should implement this to verify that injection works and uses the correct table type
   */
  @Test
  public abstract void testInjection();

  @Test
  public void testSimpleReadWrite() throws OperationException {

    byte [] row = Bytes.toBytes("testSimpleReadWrite");

    this.table.put(row, COL, 1L, row);

    assertEquals(Bytes.toString(row),
        Bytes.toString(this.table.get(row, COL, RP_MAX).getValue()));
    assertEquals(Bytes.toString(row), Bytes.toString(
            this.table.get(row, COL, new MemoryReadPointer(1L)).getValue()));

  }

  @Test
  public void testClearVerySimply() throws OperationException {
    byte [] row = Bytes.toBytes("testClear");

    assertTrue(this.table.get(row, COL, RP_MAX).isEmpty());

    this.table.put(row, COL, 1L, row);

    assertEquals(Bytes.toString(row),
        Bytes.toString(this.table.get(row, COL, RP_MAX).getValue()));

    this.table.clear();

    assertTrue(this.table.get(row, COL, RP_MAX).isEmpty());

    this.table.put(row, COL, 1L, row);

    assertEquals(Bytes.toString(row),
        Bytes.toString(this.table.get(row, COL, RP_MAX).getValue()));

  }

  @Test
  public void testMultiColumnReadsAndWrites() throws OperationException {

    byte [] row = Bytes.toBytes("testMultiColumnReadsAndWrites");

    int ncols = 100;
    assertTrue(ncols % 2 == 0); // needs to be even in this test
    byte [][] columns = new byte[ncols][];
    for (int i=0;i<ncols;i++) {
      columns[i] = Bytes.toBytes(new Long(i));
    }
    byte [][] values = new byte[ncols][];
    for (int i=0;i<ncols;i++) values[i] = Bytes.toBytes(Math.abs(r.nextLong()));

    // insert a version of every column, two at a time
    long version = 10L;
    for (int i=0;i<ncols;i+=2) {
      this.table.put(row, new byte [][] {columns[i], columns[i+1]}, version, new byte [][] {values[i], values[i+1]});
    }

    // read them all back at once using all the various read apis

    // get(row)
    Map<byte[],byte[]> colMap = this.table.get(row, RP_MAX).getValue();
    assertEquals(ncols, colMap.size());
    int idx=0;
    for (Map.Entry<byte[], byte[]> entry : colMap.entrySet()) {
      assertTrue(Bytes.equals(entry.getKey(), columns[idx]));
      assertTrue(Bytes.equals(entry.getValue(), values[idx]));
      idx++;
    }

    // get(row,col)
    for(int i=0;i<ncols;i++) {
      byte [] value = this.table.get(row, columns[i], RP_MAX).getValue();
      assertTrue(Bytes.equals(value, values[i]));
    }

    // getWV(row,col)
    for(int i=0;i<ncols;i++) {
      ImmutablePair<byte[],Long> valueAndVersion = this.table.getWithVersion(row, columns[i], RP_MAX).getValue();
      assertTrue(Bytes.equals(valueAndVersion.getFirst(), values[i]));
      assertEquals(new Long(version), valueAndVersion.getSecond());
    }

    // get(row,startCol,stopCol)

    // get(row,start=null,stop=null,unlimited)
    colMap = this.table.get(row, null, null, -1, RP_MAX).getValue();
    assertEquals(ncols, colMap.size());
    idx=0;
    for (Map.Entry<byte[], byte[]> entry : colMap.entrySet()) {
      assertTrue(Bytes.equals(entry.getKey(), columns[idx]));
      assertTrue(Bytes.equals(entry.getValue(), values[idx]));
      idx++;
    }

    // get(row,start=0,stop=ncols+1, limit)
    colMap = this.table.get(row, Bytes.toBytes((long)0),
        Bytes.toBytes((long)ncols+1), -1, RP_MAX).getValue();
    assertEquals(ncols, colMap.size());
    idx=0;
    for (Map.Entry<byte[], byte[]> entry : colMap.entrySet()) {
      assertTrue(Bytes.equals(entry.getKey(), columns[idx]));
      assertTrue(Bytes.equals(entry.getValue(), values[idx]));
      idx++;
    }

    // get(row,cols[ncols])
    colMap = this.table.get(row, columns, RP_MAX).getValue();
    assertEquals(ncols, colMap.size());
    idx=0;
    for (Map.Entry<byte[], byte[]> entry : colMap.entrySet()) {
      assertTrue(Bytes.equals(entry.getKey(), columns[idx]));
      assertTrue(Bytes.equals(entry.getValue(), values[idx]));
      idx++;
    }

    // get(row,cols[ncols-2])
    byte [][] subCols = Arrays.copyOfRange(columns, 1, ncols - 1);
    colMap = this.table.get(row, subCols, RP_MAX).getValue();
    assertEquals(ncols - 2, colMap.size());
    idx=1;
    for (Map.Entry<byte[], byte[]> entry : colMap.entrySet()) {
      assertTrue(Bytes.equals(entry.getKey(), columns[idx]));
      assertTrue(Bytes.equals(entry.getValue(), values[idx]));
      idx++;
    }

    // get(row,RP=9) = 0 cols
    assertTrue(this.table.get(row, new MemoryReadPointer(9)).isEmpty());

    // delete the first 5 as point deletes
    subCols = Arrays.copyOfRange(columns, 0, 5);
    this.table.delete(row, subCols, version);

    // get returns 5 less
    colMap = this.table.get(row, RP_MAX).getValue();
    assertEquals(ncols - 5, colMap.size());

    // delete the second 5 as delete alls
    subCols = Arrays.copyOfRange(columns, 5, 10);
    this.table.deleteAll(row, subCols, version);

    // get returns 10 less
    colMap = this.table.get(row, RP_MAX).getValue();
    assertEquals(ncols - 10, colMap.size());

    // delete the third 5 as delete alls
    subCols = Arrays.copyOfRange(columns, 10, 15);
    this.table.deleteAll(row, subCols, version);

    // get returns 15 less
    colMap = this.table.get(row, RP_MAX).getValue();
    assertEquals(ncols - 15, colMap.size());

    // undelete the second 5 with old code
    // with new code, undeleteAll would not restore puts from same transation !!
    // so, with new code
    subCols = Arrays.copyOfRange(columns, 5, 10);
    this.table.undeleteAll(row, subCols, version);

    // get returns 10 less for old code
    // get returns 15 less for new code
    colMap = this.table.get(row, RP_MAX).getValue();
    assertEquals(ncols - 10, colMap.size());
    //assertEquals(ncols - 15, colMap.size());
  }

  @Test
  public void testReadColumnRange() throws OperationException {

    byte [] row = Bytes.toBytes("testReadColumnRange");

    int ncols = 100;
    assertTrue(ncols % 2 == 0); // needs to be even in this test
    byte [][] columns = new byte[ncols][];
    for (int i=0;i<ncols;i++) {
      columns[i] = Bytes.toBytes(new Long(i));
    }
    byte [][] values = new byte[ncols][];
    for (int i=0;i<ncols;i++) values[i] = Bytes.toBytes(Math.abs(r.nextLong()));

    // insert a version of every column, two at a time
    long version = 10L;
    for (int i=0;i<ncols;i+=2) {
      this.table.put(row, new byte [][] { columns[i], columns[i+1] }, version,
          new byte [][] { values[i], values[i+1] });
    }

    // get(row,startCol,stopCol)
    // get(row,start=null,stop=null, unlimited)
    Map<byte[],byte[]> colMap =
        this.table.get(row, null, null, -1, RP_MAX).getValue();
    assertEquals(ncols, colMap.size());
    int idx=0;
    for (Map.Entry<byte[], byte[]> entry : colMap.entrySet()) {
      assertTrue(Bytes.equals(entry.getKey(), columns[idx]));
      assertTrue(Bytes.equals(entry.getValue(), values[idx]));
      idx++;
    }

    // get(row,start=0,stop=ncols+1, unlimited)
    colMap = this.table.get(row, Bytes.toBytes((long)0),
        Bytes.toBytes((long)ncols+1), -1, RP_MAX).getValue();
    assertEquals(ncols, colMap.size());
    idx=0;
    for (Map.Entry<byte[], byte[]> entry : colMap.entrySet()) {
      assertTrue(Bytes.equals(entry.getKey(), columns[idx]));
      assertTrue(Bytes.equals(entry.getValue(), values[idx]));
      idx++;
    }

    // get(row,start=0,stop=ncols+1,limit=12)
    colMap = this.table.get(row, Bytes.toBytes((long)0),
        Bytes.toBytes((long)ncols+1), 12, RP_MAX).getValue();
    assertEquals(12, colMap.size());
    idx=0;
    for (Map.Entry<byte[], byte[]> entry : colMap.entrySet()) {
      assertTrue(Bytes.equals(entry.getKey(), columns[idx]));
      assertTrue(Bytes.equals(entry.getValue(), values[idx]));
      idx++;
    }

    // get(row,start=1,stop=ncols-1, unlimited) = ncols-2
    colMap = this.table.get(row, Bytes.toBytes((long)1),
        Bytes.toBytes((long)ncols-1), -1, RP_MAX).getValue();
    assertEquals(ncols - 2, colMap.size());
    idx=1;
    for (Map.Entry<byte[], byte[]> entry : colMap.entrySet()) {
      assertTrue(Bytes.equals(entry.getKey(), columns[idx]));
      assertTrue(Bytes.equals(entry.getValue(), values[idx]));
      idx++;
    }

    // get(row,start=10,stop=20, unlimited) = 10
    colMap = this.table.get(row, Bytes.toBytes((long)10),
        Bytes.toBytes((long)20), -1, RP_MAX).getValue();
    assertEquals(10, colMap.size());
    idx=10;
    for (Map.Entry<byte[], byte[]> entry : colMap.entrySet()) {
      assertTrue(Bytes.equals(entry.getKey(), columns[idx]));
      assertTrue(Bytes.equals(entry.getValue(), values[idx]));
      idx++;
    }

    // get(row,start=10,stop=20,limit=5) = 5
    colMap = this.table.get(row, Bytes.toBytes((long)10),
        Bytes.toBytes((long)20), 5, RP_MAX).getValue();
    assertEquals(5, colMap.size());
    idx=10;
    for (Map.Entry<byte[], byte[]> entry : colMap.entrySet()) {
      assertTrue(Bytes.equals(entry.getKey(), columns[idx]));
      assertTrue(Bytes.equals(entry.getValue(), values[idx]));
      idx++;
    }

  }

  @Test
  public void testColumnRangeWithVersions() throws OperationException {
    byte [] row = Bytes.toBytes("testColumnRangeWithVersions");
    byte [] one = { 1 };
    byte [] two = { 2 };
    byte [] three = { 3 };
    byte [] colA = { 'a' };
    byte [] colB = { 'b' };
    byte [] colC = { 'c' };
    byte [] colD = { 'd' };

    // write 1 to each of four columns with version 10
    this.table.put(row, new byte [][] { colA, colB, colC, colD }, 10L,
        new byte [][] { one, one, one, one });
    // write 2 to two of the four columns with version 11
    this.table.put(row, new byte [][] { colB, colC }, 11L,
        new byte [][] { two, two });
    // write 3 to one of these two columns with version 12
    this.table.put(row, new byte [][] { colC }, 12L,
        new byte [][] { three });

    // read all columns [A..D[ with latest version and no exclusions
    Map<byte[],byte[]> colMap =
        this.table.get(row, colA, colD, -1, RP_MAX).getValue();
    Assert.assertArrayEquals(one, colMap.get(colA));
    Assert.assertArrayEquals(two, colMap.get(colB));
    Assert.assertArrayEquals(three, colMap.get(colC));
    Assert.assertNull(colMap.get(colD));

    // read columns [B..] with version <= 11 and no exclusions
    colMap = this.table.
        get(row, colB, null, -1, new MemoryReadPointer(11)).getValue();
    Assert.assertNull(colMap.get(colA));
    Assert.assertArrayEquals(two, colMap.get(colB));
    Assert.assertArrayEquals(two, colMap.get(colC));
    Assert.assertArrayEquals(one, colMap.get(colD));

    // read all columns with version <= 12 and exclusions is 11
    colMap = this.table.get(row, null, null, -1,
        new MemoryReadPointer(12, Collections.singleton(11L))).getValue();
    Assert.assertArrayEquals(one, colMap.get(colA));
    Assert.assertArrayEquals(one, colMap.get(colB));
    Assert.assertArrayEquals(three, colMap.get(colC));
    Assert.assertArrayEquals(one, colMap.get(colD));
  }

  @Test
  public void testSimpleIncrement() throws OperationException {

    byte [] row = Bytes.toBytes("testSimpleIncrement");

    assertEquals(1L, this.table.increment(row, COL, 1L, RP_MAX, 1L));
    assertEquals(3L, this.table.increment(row, COL, 2L, RP_MAX, 2L));
    assertEquals(3L, Bytes.toLong(this.table.get(row, COL, RP_MAX).getValue()));

  }

  @Test
  public void testMultiColumnIncrement() throws OperationException {

    byte [] row = Bytes.toBytes("testMultiColumnIncrement");

    int ncols = 100;
    assertTrue(ncols % 2 == 0); // needs to be even in this test
    byte [][] columns = new byte[ncols][];
    for (int i=0;i<ncols;i++) {
      columns[i] = Bytes.toBytes(new Long(i));
    }

    // increment the evens individually
    long version = 10;
    for (int i=0; i<ncols; i+=2) {
      assertEquals(1L,
          this.table.increment(row, columns[i], 1, RP_MAX, version));
    }

    // increment everything at once
    long [] amounts = new long[ncols];
    for (int i=0;i<ncols;i++) amounts[i] = (long)i+1;
    Map<byte[],Long> counters =
        this.table.increment(row, columns, amounts, RP_MAX, version);
    assertEquals(ncols, counters.size());
    int idx = 0;
    for (Map.Entry<byte[], Long> counter : counters.entrySet()) {
      assertTrue(Bytes.equals(counter.getKey(), columns[idx]));
      // evens are +1, odds are +0
      Long expected = idx+1L;
      if (idx % 2 == 0) expected++;
      assertEquals("idx=" + idx, expected, counter.getValue());
      idx++;
    }
  }

  @Test
  public void testSimpleCompareAndSwap() throws OperationException {

    byte [] row = Bytes.toBytes("testSimpleCompareAndSwap");
    byte [] valueOne = Bytes.toBytes("valueOne");
    byte [] valueTwo = Bytes.toBytes("valueTwo");

    this.table.put(row, COL, 1L, valueOne);

    this.table.compareAndSwap(row, COL, valueOne, valueTwo, RP_MAX, 2L);
    try {
      this.table.compareAndSwap(row, COL, valueOne, valueTwo, RP_MAX, 3L);
      fail("Expecting compare-and-swap to fail.");
    } catch (OperationException e) {
      // expected
    }

    assertEquals(Bytes.toString(valueTwo),
        Bytes.toString(this.table.get(row, COL, RP_MAX).getValue()));
    assertEquals(Bytes.toString(valueTwo), Bytes.toString(
        this.table.get(row, COL, new MemoryReadPointer(2L)).getValue()));

    this.table.compareAndSwap(row, COL, valueTwo, valueOne, RP_MAX, 2L);
  }

  @Test
  public void testNullCompareAndSwaps() throws OperationException {

    byte [] row = Bytes.toBytes("testNullCompareAndSwaps");

    byte [] valueOne = Bytes.toBytes("valueOne");
    byte [] valueTwo = Bytes.toBytes("valueTwo");

    assertTrue(this.table.get(row, COL, RP_MAX).isEmpty());

    // compare and swap from null to valueOne
    try {
      this.table.compareAndSwap(row, COL, valueOne, valueTwo, RP_MAX, 2L);
      fail("Expecting compare-and-swap to fail.");
    } catch (OperationException e) {
      // expected
    }
    this.table.compareAndSwap(row, COL, null, valueOne, RP_MAX, 2L);
    this.table.compareAndSwap(row, COL, valueOne, valueTwo, RP_MAX, 3L);

    try {
      this.table.compareAndSwap(row, COL, valueOne, valueTwo, RP_MAX, 4L);
      fail("Expecting compare-and-swap to fail.");
    } catch (OperationException e) {
      // expected
    }

    assertEquals(Bytes.toString(valueTwo),
        Bytes.toString(this.table.get(row, COL, RP_MAX).getValue()));

    try {
      this.table.compareAndSwap(row, COL, null, valueTwo, RP_MAX, 5L);
      fail("Expecting compare-and-swap to fail.");
    } catch (OperationException e) {
      // expected
    }
    this.table.compareAndSwap(row, COL, valueTwo, null, RP_MAX, 5L);

    assertTrue(this.table.get(row, COL, RP_MAX).isEmpty());
  }

  @Test
  public void testCompareAndSwapsWithReadWritePointers()
      throws OperationException {

    byte [] row = Bytes.toBytes("testCompareAndSwapsWithReadWritePointers");

    byte [] valueOne = Bytes.toBytes("valueOne");
    byte [] valueTwo = Bytes.toBytes("valueTwo");

    assertTrue(this.table.get(row, COL, RP_MAX).isEmpty());

    // compare and swap null to valueOne, max to v2
    this.table.compareAndSwap(row, COL, null, valueOne, RP_MAX, 2L);

    // null to valueTwo, read v1 write v3
    this.table.compareAndSwap(
        row, COL, null, valueTwo, new MemoryReadPointer(1L), 3L);

    // read @ 3 gives value two
    assertEquals(Bytes.toString(valueTwo), Bytes.toString(
        this.table.get(row, COL, new MemoryReadPointer(3)).getValue()));

    // read @ 2 gives value one
    assertEquals(Bytes.toString(valueOne), Bytes.toString(
        this.table.get(row, COL, new MemoryReadPointer(2)).getValue()));

    // cas valueOne @ ts2 to valueTwo @ ts4
    this.table.compareAndSwap(
        row, COL, valueOne, valueTwo, new MemoryReadPointer(2L), 4L);

    // cas valueTwo @ ts3 to valueOne @ ts5
    this.table.compareAndSwap(
        row, COL, valueTwo, valueOne, new MemoryReadPointer(3L), 5L);

    // read @ 5 gives value one
    assertEquals(Bytes.toString(valueOne), Bytes.toString(
        this.table.get(row, COL, new MemoryReadPointer(5)).getValue()));

    // read @ 4 gives value two
    assertEquals(Bytes.toString(valueTwo), Bytes.toString(
        this.table.get(row, COL, new MemoryReadPointer(4)).getValue()));

    // cas valueTwo @ ts5 to valueOne @ ts6 FAIL
    try {
      this.table.compareAndSwap(
          row, COL, valueTwo, valueOne, new MemoryReadPointer(5L), 6L);
      fail("Expecting compare-and-swap to fail.");
    } catch (OperationException e) {
      // expected
    }

    // cas valueOne @ ts4 to valueTwo @ ts6 FAIL

    try {
      this.table.compareAndSwap(
          row, COL, valueOne, valueTwo, new MemoryReadPointer(4L), 6L);
      fail("Expecting compare-and-swap to fail.");
    } catch (OperationException e) {
      // expected
    }

    // cas valueOne@5 to valueTwo@5
    assertEquals(Bytes.toString(valueOne), Bytes.toString(
        this.table.get(row, COL, new MemoryReadPointer(5)).getValue()));
    this.table.compareAndSwap(
        row, COL, valueOne, valueTwo, new MemoryReadPointer(5L), 5L);
    assertEquals(Bytes.toString(valueTwo), Bytes.toString(
        this.table.get(row, COL, new MemoryReadPointer(5)).getValue()));

  }

  @Test
  public void testIncrementsSupportReadAndWritePointers()
      throws OperationException {

    byte [] row = Bytes.toBytes("testIncrementsSupportReadAndWritePointers");

    // increment with write pointers

    assertEquals(1L, this.table.increment(row, COL, 1L, RP_MAX, 1L));

    assertEquals(1L, Bytes.toLong(
        this.table.get(row, COL, new MemoryReadPointer(1L)).getValue()));
    assertEquals(1L, Bytes.toLong(
        this.table.get(row, COL, new MemoryReadPointer(2L)).getValue()));
    assertEquals(1L, Bytes.toLong(
        this.table.get(row, COL, new MemoryReadPointer(3L)).getValue()));
    assertEquals(1L, Bytes.toLong(
        this.table.get(row, COL, new MemoryReadPointer(4L)).getValue()));

    assertEquals(3L, this.table.increment(row, COL, 2L, RP_MAX, 3L));

    assertEquals(1L, Bytes.toLong(
        this.table.get(row, COL, new MemoryReadPointer(1L)).getValue()));
    assertEquals(1L, Bytes.toLong(
        this.table.get(row, COL, new MemoryReadPointer(2L)).getValue()));
    assertEquals(3L, Bytes.toLong(
        this.table.get(row, COL, new MemoryReadPointer(3L)).getValue()));
    assertEquals(3L, Bytes.toLong(
        this.table.get(row, COL, new MemoryReadPointer(4L)).getValue()));

    // test an increment with a read pointer

    assertEquals(2L, this.table.increment(row, COL, 1L,
        new MemoryReadPointer(1L), 2L));

    // read it back with read pointer reads

    assertEquals(3L, Bytes.toLong(
        this.table.get(row, COL, new MemoryReadPointer(3L)).getValue()));
    assertEquals(2L, Bytes.toLong(
        this.table.get(row, COL, new MemoryReadPointer(2L)).getValue()));
    assertEquals(1L, Bytes.toLong(
        this.table.get(row, COL, new MemoryReadPointer(1L)).getValue()));

    // read it back with increment=0

    assertEquals(1L, this.table.increment(row, COL, 0L,
        new MemoryReadPointer(1L), 1L));
    assertEquals(2L, this.table.increment(row, COL, 0L,
        new MemoryReadPointer(2L), 2L));
    assertEquals(3L, this.table.increment(row, COL, 0L,
        new MemoryReadPointer(3L), 3L));
  }

  @Test
  public void testIncrementCASIncrementWithSameTimestamp()
    throws OperationException {
    byte [] row = Bytes.toBytes("testICASIWSTS");

    // increment with same read and write pointer

    assertEquals(4L, this.table.increment(row, COL, 4L,
                                          new MemoryReadPointer(3L), 3L));
    assertEquals(4L, Bytes.toLong(
      this.table.get(row, COL, new MemoryReadPointer(3L)).getValue()));

    // cas from 4 to 6 @ ts3
    this.table.compareAndSwap(row, COL, Bytes.toBytes(4L),
                              Bytes.toBytes(6L), new MemoryReadPointer(3L), 3L);

    assertEquals(6L, Bytes.toLong(
      this.table.get(row, COL, new MemoryReadPointer(3L)).getValue()));

    // increment to 7 @ ts3
    assertEquals(7L, this.table.increment(row, COL, 1L,
                                          new MemoryReadPointer(3L), 3L));
    assertEquals(7L, Bytes.toLong(
      this.table.get(row, COL, new MemoryReadPointer(3L)).getValue()));

  }

  @Test
  public void testIllegalIncrement()
    throws OperationException {
    byte[] row = Bytes.toBytes("testIlIn");
    byte[] x = {'x'};

    // write a 1-byte value
    this.table.put(row, x, 10L, x);
    try {
      // attempt to increment it
      this.table.increment(row, x, 1L, new MemoryReadPointer(20L), 20L);
      // should throw operation exception ...
      fail("Increment of 1-byte value should have failed");
    } catch (OperationException e) {
      // ... with ILLEGAL_INCREMENT as the status code
      assertEquals(StatusCode.ILLEGAL_INCREMENT, e.getStatus());
    }
  }

  @Test
  public void testSameVersionOverwritesExisting() throws OperationException {

    byte [] row = Bytes.toBytes("testSVOEKey");

    // Write value = 5 @ ts = 5
    this.table.put(row, COL, 5L, Bytes.toBytes(5L));

    // Read value = 5 @ tsMax
    assertEquals(5L,
        Bytes.toLong(this.table.get(row, COL, RP_MAX).getValue()));

    // Write value = 10 @ ts = 10
    this.table.put(row, COL, 10L, Bytes.toBytes(10L));

    // Read value = 10 @ tsMax
    assertEquals(10L,
        Bytes.toLong(this.table.get(row, COL, RP_MAX).getValue()));

    // Write value = 11 @ ts = 10
    this.table.put(row, COL, 10L, Bytes.toBytes(11L));

    // Read value = 11 @ tsMax
    assertEquals(11L,
        Bytes.toLong(this.table.get(row, COL, RP_MAX).getValue()));

    // Read value = 11 @ ts <= 10
    assertEquals(11L, Bytes.toLong(this.table.get(row, COL,
        new MemoryReadPointer(10L)).getValue()));

    // Read value = 5 @ ts <= 9
    assertEquals(5L, Bytes.toLong(this.table.get(row, COL,
        new MemoryReadPointer(9L)).getValue()));

    // Increment + 1 @ ts = 9 to ts=11
    assertEquals(6L, this.table.increment(row, COL, 1L,
        new MemoryReadPointer(9L), 11L));

    // Read value = 6 @ tsMax
    assertEquals(6L, Bytes.toLong(this.table.get(row, COL, RP_MAX).getValue()));

    // CompareAndSwap 6 to 15 @ ts = 11
    this.table.compareAndSwap(row, COL, Bytes.toBytes(6L),
          Bytes.toBytes(15L), new MemoryReadPointer(11L), 12L);

    // Increment + 1 @ ts = 12
    assertEquals(16L, this.table.increment(row, COL, 1L,
        new MemoryReadPointer(12L), 13L));

    // Read value = 16 @ tsMax
    assertEquals(16L,
        Bytes.toLong(this.table.get(row, COL, RP_MAX).getValue()));

    // Read value = 5 @ ts <= 9
    assertEquals(5L, Bytes.toLong(this.table.get(row, COL,
        new MemoryReadPointer(9L)).getValue()));
  }

  @Test
  public void testDeleteBehavior() throws OperationException {

    byte [] row = Bytes.toBytes("testDeleteBehavior");

    // Verify row dne
    assertTrue(this.table.get(row, COL, RP_MAX).isEmpty());

    // Write values 1, 2, 3 @ ts 1, 2, 3
    this.table.put(row, COL, 1L, Bytes.toBytes(1L));
    this.table.put(row, COL, 3L, Bytes.toBytes(3L));
    this.table.put(row, COL, 2L, Bytes.toBytes(2L));

    // Read value, should be 3
    assertEquals(3L, Bytes.toLong(this.table.get(row, COL, RP_MAX).getValue()));

    // Point delete at 2
    this.table.delete(row, COL, 2L);

    // Read value, should be 3
    assertEquals(3L, Bytes.toLong(this.table.get(row, COL, RP_MAX).getValue()));

    // Point delete at 3
    this.table.delete(row, COL, 3L);

    // Read value, should be 1 (2 and 3 point deleted)
    assertEquals(1L, Bytes.toLong(this.table.get(row, COL, RP_MAX).getValue()));

    // DeleteAll at 3
    this.table.deleteAll(row, COL, 3L);

    // Read value, should not exist
    assertTrue(this.table.get(row, COL, RP_MAX).isEmpty());

    // Write at 3 (trying to overwrite existing deletes @ 3)
    this.table.put(row, COL, 3L, Bytes.toBytes(3L));

    // Read value
    // If writes can overwrite deletes at the same timestamp:
    // assertEquals(3L, Bytes.toLong(this.table.get(row, COL, RP_MAX)));
    // Currently, a delete cannot be overwritten on the same version:
    assertTrue(this.table.get(row, COL, RP_MAX).isEmpty());   //fails
    //assertEquals(3L, Bytes.toLong(this.table.get(row, COL, RP_MAX).getValue()));

    // Undelete the delete all at 3
    this.table.undeleteAll(row, COL, 3L);

    // There is still a point delete at 3, should uncover 1
    assertEquals(1L, Bytes.toLong(this.table.get(row, COL, RP_MAX).getValue()));

    // DeleteAll at 5
    this.table.deleteAll(row, COL, 5L);

    // Read value, should not exist
    assertTrue(this.table.get(row, COL, RP_MAX).isEmpty());

    // Write at 4
    this.table.put(row, COL, 4L, Bytes.toBytes(4L));

    // Read value, should not exist
    assertTrue(this.table.get(row, COL, RP_MAX).isEmpty());

    // Write at 6
    this.table.put(row, COL, 6L, Bytes.toBytes(6L));

    // Read value, should be 6
    assertEquals(6L, Bytes.toLong(this.table.get(row, COL, RP_MAX).getValue()));

    // Undelete the delete all at 5
    this.table.undeleteAll(row, COL, 5L);

    // 6 still visible
    assertEquals(6L, Bytes.toLong(this.table.get(row, COL, RP_MAX).getValue()));

    // 4 is still visible at ts=4
    assertEquals(4L, Bytes.toLong(
        this.table.get(row, COL, new MemoryReadPointer(4)).getValue()));

    // Point delete 6
    this.table.delete(row, COL, 6L);

    // Read value, should now be 4
    assertEquals(4L, Bytes.toLong(this.table.get(row, COL, RP_MAX).getValue()));

  }

  @Test
  public void testGetAllKeys() throws OperationException {

    // list when empty
    List<byte[]> keys = this.table.getKeys(Integer.MAX_VALUE, 0, RP_MAX);
    assertNotNull(keys);
    assertTrue(keys.isEmpty());

    // write 10 rows
    for (int i=0; i<10; i++) {
      this.table.put(Bytes.toBytes("row" + i), COL, 10, Bytes.toBytes(i));
    }

    // get all keys and get all 10 back
    keys = this.table.getKeys(Integer.MAX_VALUE, 0, RP_MAX);
    assertEquals(10, keys.size());
    for (int i=0; i<10; i++) {
      assertTrue("On i=" + i + ", got row " + new String(keys.get(i)),
          Bytes.equals(Bytes.toBytes("row" + i), keys.get(i)));
    }

    // try out a smaller limit
    keys = this.table.getKeys(5, 0, RP_MAX);
    assertEquals(5, keys.size());
    for (int i=0; i<5; i++) {
      assertTrue("On i=" + i + ", got row " + new String(keys.get(i)),
          Bytes.equals(Bytes.toBytes("row" + i), keys.get(i)));
    }

    // try out an offset and limit
    keys = this.table.getKeys(5, 2, RP_MAX);
    assertEquals(5, keys.size());
    for (int i=0; i<5; i++) {
      String row = "row" + (i+2);
      assertTrue("On i=" + i + ", expected row " + row + ", got row " +
          new String(keys.get(i)),
          Bytes.equals(row.getBytes(), keys.get(i)));
    }

    // too big of an offset
    keys = this.table.getKeys(5, 10, RP_MAX);
    assertEquals(0, keys.size());

    // delete three of the rows, undelete one of them
    this.table.delete(Bytes.toBytes("row" + 4), COL, 10);
    this.table.deleteAll(Bytes.toBytes("row" + 6), COL, 10);
    this.table.deleteAll(Bytes.toBytes("row" + 8), COL, 10);
//    this.table.undeleteAll(Bytes.toBytes("row" + 6), COL, 10);
//
//    // get all keys and only get 8 back
//    keys = this.table.getHashKeys(Integer.MAX_VALUE, 0, RP_MAX);
//    assertEquals(8, keys.size());

  }

  class TableCreateThread extends Thread {
    AtomicInteger trigger;
    int stopSignal;
    int lastCreated;
    AtomicBoolean failed;
    int getLastCreated() {
      return this.lastCreated;
    }
    TableCreateThread(AtomicInteger trigger, AtomicBoolean failed,
                      int stopSignal) {
      this.trigger = trigger;
      this.failed = failed;
      this.stopSignal = stopSignal;
      this.lastCreated = trigger.get();
    }
    public void run() {
      while (true) {
        int number = this.trigger.get();
        if (number == stopSignal) break;
        if (number != this.lastCreated) {
          byte[] tableName = Integer.toString(this.trigger.get()).getBytes();
          try {
            getTableHandle().getTable(tableName);
          } catch (Exception e) {
            failed.set(true);
            e.printStackTrace();
            Assert.fail("Creating table '" + this.trigger.get() + "' failed " +
                "with message: " + e.getMessage());
          }
          this.lastCreated = this.trigger.get();
        }
      }
    }
  }

  @Test @Ignore // ignoring this because it runs for minutes on HBase
  public void testConcurrentCreate() throws Exception {
    AtomicInteger trigger = new AtomicInteger(0);
    AtomicBoolean failed = new AtomicBoolean(false);
    TableCreateThread t1 = new TableCreateThread(trigger, failed, -1);
    TableCreateThread t2 = new TableCreateThread(trigger, failed, -1);
    t1.start();
    t2.start();
    System.err.println("both threads started");
    while (trigger.get() < 10) {
      int current = trigger.incrementAndGet();
      System.err.println("triggered " + current);
      while (!failed.get() && (t1.getLastCreated() != current || t2
          .getLastCreated() != current));
      if (failed.get()) break;
      System.err.println("done with " + current);
    }
    trigger.set(-1);
    t1.join();
    t2.join();
    System.err.println("completed." );
    if (failed.get())
      Assert.fail("At least one thread failed");
  }

  @Test
  public void testDeleteDirty() throws OperationException {
    final int MAX = 10;

    // Generate row keys
    byte [] [] rows = new byte[MAX][];
    for(int i = 0; i < MAX; ++i) {
      rows[i] = Bytes.toBytes(this.getClass().getCanonicalName() + ".testDeleteDirty." + i);
      // Verify row[i] dne
      assertTrue(this.table.get(rows[i], RP_MAX).isEmpty());
    }

    for(int i = 0; i < MAX; ++i) {
      // Write values 1, 2, 3 @ ts 1, 2, 3
      this.table.put(rows[i], Bytes.toBytes("col1_" + i), 1L, Bytes.toBytes(1L));
      this.table.put(rows[i], Bytes.toBytes("col2_" + i), 3L, Bytes.toBytes(MAX * 2 + 3L));
      this.table.put(rows[i], Bytes.toBytes("col3_" + i), 2L, Bytes.toBytes(MAX * 3 + 2L));
    }

    for(int i = 0; i < MAX; ++i) {
      // Check written values
      Map<byte[], byte[]> colMap = this.table.get(rows[i], RP_MAX).getValue();
      assertEquals(1, Bytes.toLong(colMap.get(Bytes.toBytes("col1_" + i))));
      assertEquals(MAX * 2 + 3L, Bytes.toLong(colMap.get(Bytes.toBytes("col2_" + i))));
      assertEquals(MAX * 3 + 2L, Bytes.toLong(colMap.get(Bytes.toBytes("col3_" + i))));
    }

    // Delete 3rd, 6th row
    Set<Integer> deletedRows = ImmutableSet.of(3, 6);
    final byte [][] deletedArray = new byte[][] {Bytes.toBytes(3), Bytes.toBytes(6)};
    this.table.deleteDirty(deletedArray);
    // Assert deleted rows are really deleted
    for(Integer i : deletedRows) {
      assertTrue(this.table.get(Bytes.toBytes(i), RP_MAX).isEmpty());
    }
    // Assert other rows still exist
    for(int i = 0; i < MAX; ++i) {
      if(deletedRows.contains(i)) {
        continue;
      }
      Map<byte[], byte[]> colMap = this.table.get(rows[i], RP_MAX).getValue();
      assertEquals(1, Bytes.toLong(colMap.get(Bytes.toBytes("col1_" + i))));
      assertEquals(MAX * 2 + 3L, Bytes.toLong(colMap.get(Bytes.toBytes("col2_" + i))));
      assertEquals(MAX * 3 + 2L, Bytes.toLong(colMap.get(Bytes.toBytes("col3_" + i))));
    }

    // Delete all rows
    for(int i = 0; i < MAX; ++i) {
      this.table.deleteDirty(new byte[][]{rows[i]});
    }

    // Assert all rows are deleted
    for(int i = 0; i < MAX; ++i) {
      assertTrue(this.table.get(rows[i], RP_MAX).isEmpty());
    }
  }

  @Test
  public void testMultiRowPut() throws OperationException {
    final int MAX = 10;

    // Generate row keys, cols, values
    byte [] [] rows = new byte[MAX][];
    byte [] [] cols = new byte[MAX][];
    byte [] [] values = new byte[MAX][];
    for(int i = 0; i < MAX; ++i) {
      rows[i] = Bytes.toBytes(this.getClass().getCanonicalName() + ".testMultiRowPut." + i);
      // Verify row[i] dne
      assertTrue(this.table.get(rows[i], RP_MAX).isEmpty());

      cols[i] = Bytes.toBytes("col" + i);
      values[i] = Bytes.toBytes(i);
    }

    // Put data
    this.table.put(rows, cols, 1L, values);

    // Verify data
    for(int i = 0; i < MAX; ++i) {
      Map<byte[], byte[]> colMap = this.table.get(rows[i], RP_MAX).getValue();
      // Assert only one col per row is read
      assertEquals(1, colMap.size());
      assertEquals(i, Bytes.toInt(colMap.get(cols[i])));
    }
  }

  @Test
  public void testMultiRowMultiColumnPut() throws OperationException {
    final int MAX = 10;

    // Generate row keys, cols, values
    byte [] [] rows = new byte[MAX][];
    byte [] [] [] colsPerRow = new byte[MAX][][];
    byte [] [] [] valuesPerRow = new byte[MAX][][];
    for(int i = 0; i < MAX; ++i) {
      rows[i] = Bytes.toBytes(this.getClass().getCanonicalName() + ".testMultiRowColumnPut." + i);
      // Verify row[i] dne
      assertTrue(this.table.get(rows[i], RP_MAX).isEmpty());
      colsPerRow[i] = new byte[i + 1][];
      valuesPerRow[i] = new byte[i + 1][];
      for (int j = 0; j <= i; ++j) {
        colsPerRow[i][j] = Bytes.toBytes("col" + i + "." + j);
        valuesPerRow[i][j] = Bytes.toBytes(i * j);
      }
    }

    // Put data
    this.table.put(rows, colsPerRow, 1L, valuesPerRow);

    // Verify data
    for(int i = 0; i < MAX; ++i) {
      Map<byte[], byte[]> colMap = this.table.get(rows[i], RP_MAX).getValue();
      // Assert only one col per row is read
      assertEquals(i + 1, colMap.size());
      for (int j = 0; j <= i; j++) {
        assertEquals(i * j, Bytes.toInt(colMap.get(colsPerRow[i][j])));
      }
    }
  }

  @Test
  public void testGetAllColumns() throws OperationException {
    final int MAX = 10;
    final byte[] COL1 = Bytes.toBytes("col1");
    final byte[] COL2 = Bytes.toBytes("col2");

    // Generate row keys, cols, values
    byte [] [] rows = new byte[MAX][];
    byte [] [] cols1 = new byte[MAX][];
    byte [] [] cols2 = new byte[MAX][];
    byte [] [] values1 = new byte[MAX][];
    byte [] [] values2 = new byte[MAX][];
    for(int i = 0; i < MAX; ++i) {
      rows[i] = Bytes.toBytes(this.getClass().getCanonicalName() + ".testGetAllColumns." + i);
      // Verify row[i] dne
      assertTrue(this.table.get(rows[i], RP_MAX).isEmpty());

      cols1[i] = COL1;
      cols2[i] = COL2;
      values1[i] = Bytes.toBytes(i);
      values2[i] = Bytes.toBytes(MAX + i);
    }

    // Put data
    this.table.put(rows, cols1, 1L, values1);
    this.table.put(rows, cols2, 1L, values2);

    // Add some extraneous values
    this.table.put(rows[0], Bytes.toBytes("extra_column"), 1L, Bytes.toBytes(-1));
    this.table.put(rows[1], Bytes.toBytes("extra_column"), 1L, Bytes.toBytes(-1));
    this.table.put(rows[2], Bytes.toBytes("extra_column"), 1L, Bytes.toBytes(-1));


    // Get data
    Map<byte[], Map<byte[], byte[]>> valuesMap = this.table.getAllColumns(rows, new byte[][]{COL1, COL2}, RP_MAX).getValue();
    assertFalse(valuesMap.isEmpty());

    // Verify data
    for(int i = 0; i < MAX; ++i) {
      // Assert two cols per row is read
      assertEquals(2, valuesMap.get(rows[i]).size());
      assertEquals(Bytes.toInt(values1[i]), Bytes.toInt(valuesMap.get(rows[i]).get(cols1[i])));
      assertEquals(Bytes.toInt(values2[i]), Bytes.toInt(valuesMap.get(rows[i]).get(cols2[i])));
    }

    // Get data (single column)
    valuesMap = this.table.getAllColumns(rows, new byte[][]{COL1}, RP_MAX).getValue();
    assertFalse(valuesMap.isEmpty());

    // Verify data
    for(int i = 0; i < MAX; ++i) {
      // Assert one col per row is read
      assertEquals(1, valuesMap.get(rows[i]).size());
      assertEquals(Bytes.toInt(values1[i]), Bytes.toInt(valuesMap.get(rows[i]).get(cols1[i])));
    }
  }

  @Test
  public void testCeilValue() throws OperationException {
    final byte[] col = Bytes.toBytes("c");
    final int MAX = 10;

    byte [] [] rows = new byte[MAX][];
    byte [] [] cols = new byte[MAX][];
    byte [] [] values = new byte[MAX][];

    for ( int i = 0; i<MAX;i++) {
      rows[i] = Bytes.toBytes(100*i);
      cols[i] = col;
      values[i] = Bytes.toBytes(100*i);
    }
    this.table.put(rows, cols, 1L, values);

    byte [] testRow = Bytes.toBytes(90);
    OperationResult<byte []> result = this.table.getCeilValue(testRow,col,RP_MAX);
    assertFalse(result.isEmpty());
    assertEquals(100, Bytes.toInt(result.getValue()) );

    byte [] testNonExistingRow = Bytes.toBytes(1000);
    result = this.table.getCeilValue(testNonExistingRow,col,RP_MAX);
    assertTrue(result.isEmpty());

  }

  @Test
  public void testCompareAndSwapDirty() throws OperationException {
    // TODO: need to run multi-threaded to test for atomicity.
    final byte[] ROW = Bytes.toBytes(this.getClass().getCanonicalName() + ".testGetAllColumns");
    final byte[] COL1 = Bytes.toBytes("col1");
    final byte[] COL2 = Bytes.toBytes("col2");

    final byte[] col2Value = Bytes.toBytes("col2Value");
    this.table.put(ROW, COL2, TransactionOracle.DIRTY_WRITE_VERSION, col2Value);

    for(int i = 0; i < 2 ; ++i) {
      String message = "Iteration " + (i+1);
      byte[] expected1 = Bytes.toBytes(1);
      byte[] newValue1 = Bytes.toBytes(10);
      // Cell does not exist yet
      assertFalse(message, this.table.compareAndSwapDirty(ROW, COL1, expected1, newValue1));
      assertTrue(message, this.table.compareAndSwapDirty(ROW, COL1, null, newValue1));

      // Cell has newValue1 now
      byte[] newValue2 = Bytes.toBytes(20);
      assertFalse(message, this.table.compareAndSwapDirty(ROW, COL1, null, newValue2));
      assertTrue(message, this.table.compareAndSwapDirty(ROW, COL1, newValue1, newValue2));

      // Cell has newValue2 now
      byte[] newValue3 = Bytes.toBytes(30);
      assertFalse(message, this.table.compareAndSwapDirty(ROW, COL1, null, newValue3));
      assertFalse(message, this.table.compareAndSwapDirty(ROW, COL1, newValue1, newValue3));
      assertTrue(message, this.table.compareAndSwapDirty(ROW, COL1, newValue2, newValue3));

      // Cell has newValue3 now
      byte[] newValue4 = null;
      assertFalse(message, this.table.compareAndSwapDirty(ROW, COL1, null, newValue4));
      assertFalse(message, this.table.compareAndSwapDirty(ROW, COL1, newValue1, newValue4));
      assertFalse(message, this.table.compareAndSwapDirty(ROW, COL1, newValue2, newValue4));
      assertTrue(message, this.table.compareAndSwapDirty(ROW, COL1, newValue3, newValue4));
    }

    byte[] actualCol2Value = this.table.get(ROW, COL2, TransactionOracle.DIRTY_READ_POINTER).getValue();
    assertEquals(Bytes.toString(col2Value), Bytes.toString(actualCol2Value));
  }

  @Test
  public void testAtomicIncrementDirtily() throws OperationException {
    byte [] row = Bytes.toBytes("testAtomicIncrementDirtily");

    long val = this.table.incrementAtomicDirtily(row,COL,1L);
    assertEquals(1L, val);

    val = this.table.incrementAtomicDirtily(row,COL,1L);
    assertEquals(2L, val);

    val = this.table.incrementAtomicDirtily(row,COL,10L);
    assertEquals(12L, val);

    // -- this will fail right now in some implementations. Will be addressed in ENG-2170
    // this.table.deleteDirty(new byte[][] { row } );
    //
    // val = this.table.incrementAtomicDirtily(row,COL,10L);
    // assertEquals(10L, val);
  }

  @Test
  public void testAtomicIncrementConcurrently() throws OperationException, InterruptedException {
    final byte [] row = Bytes.toBytes("testAtomicIncrementDirtily");
    final int count = 100;
    final OrderedVersionedColumnarTable table = this.table;

    Thread atomicIncrementThread1 = new Thread() {
      @Override
      public void run() {
        for( int i = 0 ; i < count; i++){
          try {
           table.incrementAtomicDirtily(row, COL, 1L);
          } catch (OperationException e) {
            assertTrue(false); //This case should never occur
          }
        }
      }
    };

    Thread atomicIncrementThread2 = new Thread() {
      @Override
      public void run() {
        for( int i = 0 ; i < count; i++){
          try {
            table.incrementAtomicDirtily(row,COL,1L);
          } catch (OperationException e) {
            assertTrue(false); //This case should never occur
          }
        }
      }
    };

    atomicIncrementThread2.start();
    atomicIncrementThread1.start();

    atomicIncrementThread2.join();
    atomicIncrementThread1.join();

    long val  = this.table.incrementAtomicDirtily(row,COL,1L);
    assertEquals(201,val);
  }

  @Test
  public void testIncrementIgnoresInProgressXactions() throws OperationException {
    final byte[] row = "tIIIPX".getBytes();
    final byte[] c1 = { 'c', '1' };
    final byte[] one = com.continuuity.api.common.Bytes.toBytes(1L);

    // execute a write in a new xaction
    Transaction tx = new Transaction(1, new MemoryReadPointer(1, 1, new HashSet<Long>()));
    this.table.put(row, c1, tx.getWriteVersion(), one);
    // read from outside xaction -> not visible
    ReadPointer outside = new MemoryReadPointer(2, 2, Collections.singleton(1L));
    OperationResult<byte[]> result = this.table.get(row, c1, outside);
    assertTrue(result.isEmpty() || result.getValue() == null);
    // increment outside xaction -> increments pre-xaction value
    Map<byte[], Long> value = this.table.increment(row, new byte[][]{ c1 }, new long[]{ 4L }, outside,
                                                   outside.getMaximum());
    assertEquals(new Long(4L), value.get(c1));
  }
<<<<<<< HEAD
=======


  @Test
  public void testScan() throws OperationException {
    final byte [] row = "scanTests".getBytes(Charsets.UTF_8);
    final byte [] col = "c".getBytes(Charsets.UTF_8);

    Transaction tx = new Transaction(1, new MemoryReadPointer(1, 1, new HashSet<Long>()));

    for ( int i = 100; i < 200; i++ ) {
      byte [] rowKey = Bytes.add(row,Bytes.toBytes(i));
      this.table.put(rowKey, col, tx.getWriteVersion(), Bytes.toBytes(i));
    }

    byte [] startRow = Bytes.add(row, Bytes.toBytes(100));
    byte [] stopRow = Bytes.add(row, Bytes.toBytes(150));

    Scanner scanner = this.table.scan(startRow, stopRow, TransactionOracle.DIRTY_READ_POINTER);
    assertTrue(scanner != null);

    int firstEntry = Bytes.toInt(scanner.next().getSecond().get(col));
    assertEquals(100, firstEntry);

    int count = 1; //count is set to one since we already read one entry
    int lastEntry = -1;

    boolean done = false;
    while (!done) {
      ImmutablePair<byte[], Map<byte[], byte[]>> r = scanner.next();
      if ( r == null) {
        done = true;
      } else {
        lastEntry = Bytes.toInt(r.getSecond().get(col));
        count++;
     }
    }

    assertEquals(50,count); // checks if we got required amount of entry
    assertEquals(149,lastEntry); // checks if the scan interval [startRow, stopRow) works fine
  }

  @Test
  public void testScanMid() throws OperationException {
    final byte [] row = "scanTests".getBytes(Charsets.UTF_8);
    final byte [] col = "c".getBytes(Charsets.UTF_8);

    Transaction tx = new Transaction(1, new MemoryReadPointer(1, 1, new HashSet<Long>()));

    for ( int i = 100; i < 200; i++ ) {
      byte [] rowKey = Bytes.add(row, Bytes.toBytes(i));
      this.table.put(rowKey, col, tx.getWriteVersion(), Bytes.toBytes(i));
    }

    byte [] startRow = Bytes.add(row, Bytes.toBytes(150));
    byte [] stopRow = Bytes.add(row, Bytes.toBytes(175));

    Scanner scanner = this.table.scan(startRow, stopRow, TransactionOracle.DIRTY_READ_POINTER);

    assertTrue(scanner != null);

    int firstEntry = Bytes.toInt(scanner.next().getSecond().get(col));
    assertEquals(150,firstEntry);

    int count = 1; //count is set to one since we already read one entry
    int lastEntry = -1;

    boolean done = false;
    while (!done) {
      ImmutablePair<byte[], Map<byte[],byte[]>> r = scanner.next();
      if ( r == null) {
        done = true;
      } else {
        lastEntry = Bytes.toInt(r.getSecond().get(col));
        count++;
      }
    }

    assertEquals(25, count); // checks if we got required amount of entry
    assertEquals(174, lastEntry); // checks if the scan interval [startRow, stopRow) works fine
  }

  @Test
  public void testScanNoResult() throws OperationException {
    final byte [] row = "scanTests".getBytes(Charsets.UTF_8);
    final byte [] col = "c".getBytes(Charsets.UTF_8);

    Transaction tx = new Transaction(1, new MemoryReadPointer(1, 1, new HashSet<Long>()));

    for ( int i = 100; i < 200; i++ ) {
      byte [] rowKey = Bytes.add(row, Bytes.toBytes(i));
      this.table.put(rowKey, col, tx.getWriteVersion(), Bytes.toBytes(i));
    }

    byte [] startRow = Bytes.add(row, Bytes.toBytes(210));
    byte [] stopRow = Bytes.add(row, Bytes.toBytes(250));

    Scanner scanner = this.table.scan(startRow, stopRow, TransactionOracle.DIRTY_READ_POINTER);
    assertTrue(scanner != null);

    int count = 0;
    while(scanner.next() != null) {
      count++;
    }

    assertEquals(0,count);
  }

  @Test
  public void testScanWithDeletes() throws OperationException {
    final byte [] row = "scanTestsWithDeletes".getBytes(Charsets.UTF_8);
    final byte [] col = "c".getBytes(Charsets.UTF_8);

    Transaction tx = new Transaction(1, new MemoryReadPointer(1, 1, new HashSet<Long>()));

    for ( int i = 100 ; i < 200; i++ ) {
      byte [] rowKey = Bytes.add(row,Bytes.toBytes(i));
      this.table.put(rowKey, col, tx.getWriteVersion(), Bytes.toBytes(i));
    }

    byte [] deleteKey1 = Bytes.add(row, Bytes.toBytes(101));
    byte [] deleteKey2 = Bytes.add(row, Bytes.toBytes(130));
    byte [] deleteKey3 = Bytes.add(row, Bytes.toBytes(148));
    byte [] deleteKey4 = Bytes.add(row, Bytes.toBytes(150));


    this.table.delete(deleteKey1, col, tx.getWriteVersion());
    this.table.delete(deleteKey2, col, tx.getWriteVersion());
    this.table.delete(deleteKey3, col, tx.getWriteVersion());
    this.table.delete(deleteKey4, col, tx.getWriteVersion());


    byte [] startRow = Bytes.add(row, Bytes.toBytes(100));
    byte [] stopRow = Bytes.add(row, Bytes.toBytes(150));

    Scanner scanner = this.table.scan(startRow, stopRow, TransactionOracle.DIRTY_READ_POINTER);
    assertTrue(scanner != null);

    int firstEntry = Bytes.toInt(scanner.next().getSecond().get(col));
    assertEquals(100, firstEntry);

    int count = 1; //count is set to one since we already read one entry
    int lastEntry = -1;

    boolean done = false;
    while (!done) {
      ImmutablePair<byte[], Map<byte[],byte[]>> r = scanner.next();
      if ( r == null) {
        done = true;
      } else {

        lastEntry = Bytes.toInt(r.getSecond().get(col));
        count++;
      }
    }

    assertEquals(47,count);
    assertEquals(149,lastEntry);
  }

  @Test
  public void testScansWithMultipleColumns() throws OperationException{
    final byte [] row = "scanTestsWithTwoColumns".getBytes(Charsets.UTF_8);
    final byte [] col1 = "c1".getBytes(Charsets.UTF_8);
    final byte [] col2 = "c2".getBytes(Charsets.UTF_8);

    Transaction tx = new Transaction(1, new MemoryReadPointer(1, 1, new HashSet<Long>()));

    for ( int i = 100 ; i < 200; i++ ) {
      byte [] rowKey = Bytes.add(row,Bytes.toBytes(i));
      this.table.put(rowKey, col1, tx.getWriteVersion(), Bytes.toBytes(i));
      this.table.put(rowKey, col2, tx.getWriteVersion(), Bytes.toBytes(2*i));
    }

    byte [] startRow = Bytes.add(row, Bytes.toBytes(100));
    byte [] stopRow = Bytes.add(row, Bytes.toBytes(150));

    OperationResult<Map<byte[], byte[]>> result = this.table.get(startRow, tx.getReadPointer());

    assertEquals(100,Bytes.toInt(result.getValue().get(col1)));
    assertEquals(200,Bytes.toInt(result.getValue().get(col2)));

    Scanner scanner = this.table.scan(startRow, stopRow, TransactionOracle.DIRTY_READ_POINTER);
    assertTrue(scanner != null);

    ImmutablePair<byte[], Map<byte[], byte[]>> firstResult = scanner.next();

    int firstColEntry = Bytes.toInt(firstResult.getSecond().get(col1));
    assertEquals(100, firstColEntry);

    int secondColEntry = Bytes.toInt(firstResult.getSecond().get(col2));
    assertEquals(200, secondColEntry);

    int count = 1;  //count is set to one since we already read one entry
    int lastEntryCol1 = -1 ;
    int lastEntryCol2 = -1 ;

    boolean done = false;
    while (!done) {
      ImmutablePair<byte[], Map<byte[],byte[]>> r = scanner.next();
      if ( r == null) {
        done = true;
      } else {
        lastEntryCol1 = Bytes.toInt(r.getSecond().get(col1));
        lastEntryCol2 = Bytes.toInt(r.getSecond().get(col2));
        assertEquals(2*lastEntryCol1, lastEntryCol2);
        count++;
      }
    }

    assertEquals(50, count);
    assertEquals(149, lastEntryCol1);
    assertEquals(2*149, lastEntryCol2);
  }
>>>>>>> 30057923
}<|MERGE_RESOLUTION|>--- conflicted
+++ resolved
@@ -8,6 +8,7 @@
 import com.continuuity.data.operation.executor.Transaction;
 import com.continuuity.data.operation.executor.omid.TransactionOracle;
 import com.continuuity.data.operation.executor.omid.memory.MemoryReadPointer;
+import com.google.common.base.Charsets;
 import com.google.common.collect.ImmutableSet;
 import org.apache.hadoop.hbase.util.Bytes;
 import org.junit.Assert;
@@ -1085,32 +1086,6 @@
     }
   }
 
-  @Test
-  public void testCeilValue() throws OperationException {
-    final byte[] col = Bytes.toBytes("c");
-    final int MAX = 10;
-
-    byte [] [] rows = new byte[MAX][];
-    byte [] [] cols = new byte[MAX][];
-    byte [] [] values = new byte[MAX][];
-
-    for ( int i = 0; i<MAX;i++) {
-      rows[i] = Bytes.toBytes(100*i);
-      cols[i] = col;
-      values[i] = Bytes.toBytes(100*i);
-    }
-    this.table.put(rows, cols, 1L, values);
-
-    byte [] testRow = Bytes.toBytes(90);
-    OperationResult<byte []> result = this.table.getCeilValue(testRow,col,RP_MAX);
-    assertFalse(result.isEmpty());
-    assertEquals(100, Bytes.toInt(result.getValue()) );
-
-    byte [] testNonExistingRow = Bytes.toBytes(1000);
-    result = this.table.getCeilValue(testNonExistingRow,col,RP_MAX);
-    assertTrue(result.isEmpty());
-
-  }
 
   @Test
   public void testCompareAndSwapDirty() throws OperationException {
@@ -1233,8 +1208,7 @@
                                                    outside.getMaximum());
     assertEquals(new Long(4L), value.get(c1));
   }
-<<<<<<< HEAD
-=======
+
 
 
   @Test
@@ -1448,5 +1422,4 @@
     assertEquals(149, lastEntryCol1);
     assertEquals(2*149, lastEntryCol2);
   }
->>>>>>> 30057923
 }