package com.continuuity.data.operation.ttqueue;

import com.continuuity.api.data.OperationException;
import com.continuuity.common.conf.CConfiguration;
import com.continuuity.common.io.BinaryDecoder;
import com.continuuity.common.io.BinaryEncoder;
import com.continuuity.data.operation.StatusCode;
import com.continuuity.data.operation.executor.ReadPointer;
import com.continuuity.data.operation.executor.Transaction;
import com.continuuity.data.operation.ttqueue.TTQueueNewOnVCTable.DequeueEntry;
import com.continuuity.data.operation.ttqueue.TTQueueNewOnVCTable.DequeuedEntrySet;
import com.continuuity.data.operation.ttqueue.TTQueueNewOnVCTable.TransientWorkingSet;
import com.google.common.collect.ImmutableList;
import com.google.common.collect.ImmutableMap;
import com.google.common.collect.ImmutableSet;
import com.google.common.collect.Lists;
import com.google.common.collect.Maps;
import com.google.common.collect.Sets;
import org.apache.hadoop.hbase.util.Bytes;
import org.junit.Assert;
import org.junit.Ignore;
import org.junit.Test;

import java.io.ByteArrayInputStream;
import java.io.ByteArrayOutputStream;
import java.io.StringWriter;
import java.util.Arrays;
import java.util.Collections;
import java.util.Iterator;
import java.util.List;
import java.util.Map;
import java.util.Random;
import java.util.Set;
import java.util.SortedSet;
import java.util.TreeSet;

import static com.continuuity.data.operation.ttqueue.QueuePartitioner.PartitionerType;
import static com.continuuity.data.operation.ttqueue.QueuePartitioner.PartitionerType.FIFO;
import static com.continuuity.data.operation.ttqueue.QueuePartitioner.PartitionerType.HASH;
import static com.continuuity.data.operation.ttqueue.QueuePartitioner.PartitionerType.ROUND_ROBIN;
import static org.junit.Assert.assertEquals;
import static org.junit.Assert.assertFalse;
import static org.junit.Assert.assertNotEquals;
import static org.junit.Assert.assertNotNull;
import static org.junit.Assert.assertTrue;
import static org.junit.Assert.fail;

/**
 *
 */
public abstract class TestTTQueueNew extends TestTTQueue {

  private static final int MAX_CRASH_DEQUEUE_TRIES = 10;

  protected void updateCConfiguration(CConfiguration conf) {
    // Setting evict interval to be high -ve number of seconds for testing,
    // so that evictions can be asserted immediately in tests.
    conf.setLong(TTQueueNewOnVCTable.TTQUEUE_EVICT_INTERVAL_SECS, Long.MIN_VALUE);
    conf.setInt(TTQueueNewOnVCTable.TTQUEUE_MAX_CRASH_DEQUEUE_TRIES, MAX_CRASH_DEQUEUE_TRIES);
  }

  // Test DequeueEntry
  @Test
  public void testDequeueEntryEncode() throws Exception {
    DequeueEntry expectedEntry = new DequeueEntry(1, 2);

    ByteArrayOutputStream bos = new ByteArrayOutputStream();
    expectedEntry.encode(new BinaryEncoder(bos));
    byte[] encodedValue = bos.toByteArray();

    DequeueEntry actualEntry = DequeueEntry.decode(new BinaryDecoder(new ByteArrayInputStream(encodedValue)));
    assertEquals(expectedEntry.getEntryId(), actualEntry.getEntryId());
    assertEquals(expectedEntry.getTries(), actualEntry.getTries());
    assertEquals(expectedEntry, actualEntry);
  }

  @Test
  public void testDequeueEntryEquals() throws Exception {
    // DequeueEntry is only compared using entryId, tries is ignored
    assertEquals(new DequeueEntry(12, 10), new DequeueEntry(12));
    assertEquals(new DequeueEntry(12, 10), new DequeueEntry(12, 10));
    assertEquals(new DequeueEntry(12, 10), new DequeueEntry(12, 15));

    assertNotEquals(new DequeueEntry(12, 10), new DequeueEntry(13, 10));
    assertNotEquals(new DequeueEntry(12, 10), new DequeueEntry(13, 11));
  }

  @Test
  public void testDequeueEntryCompare() throws Exception {
    // DequeueEntry is compared only on entryId, tries is ignored
    SortedSet<DequeueEntry> sortedSet = new TreeSet<DequeueEntry>();
    sortedSet.add(new DequeueEntry(5, 1));
    sortedSet.add(new DequeueEntry(2, 3));
    sortedSet.add(new DequeueEntry(1, 2));
    sortedSet.add(new DequeueEntry(3, 2));
    sortedSet.add(new DequeueEntry(4, 3));
    sortedSet.add(new DequeueEntry(4, 5));
    sortedSet.add(new DequeueEntry(0, 2));

    int expected = 0;
    for (DequeueEntry aSortedSet : sortedSet) {
      assertEquals(expected++, aSortedSet.getEntryId());
    }
  }

  @Test
  public void testQueueEntrySetEncode() throws Exception {
    final int MAX = 10;
    DequeuedEntrySet expectedEntrySet = new DequeuedEntrySet();
    for(int i = 0; i < MAX; ++i) {
      expectedEntrySet.add(new DequeueEntry(i, i % 2));
    }

    assertEquals(MAX, expectedEntrySet.size());

    ByteArrayOutputStream bos = new ByteArrayOutputStream();
    expectedEntrySet.encode(new BinaryEncoder(bos));
    byte[] encodedValue = bos.toByteArray();

    DequeuedEntrySet actualEntrySet = DequeuedEntrySet.decode(new BinaryDecoder(new ByteArrayInputStream(encodedValue)));
    assertEquals(expectedEntrySet.size(), actualEntrySet.size());
    for(int i = 0; i < MAX; ++i) {
      DequeueEntry expectedEntry = expectedEntrySet.min();
      expectedEntrySet.remove(expectedEntry.getEntryId());

      DequeueEntry actualEntry = actualEntrySet.min();
      actualEntrySet.remove(actualEntry.getEntryId());

      assertEquals(expectedEntry.getEntryId(), actualEntry.getEntryId());
      assertEquals(expectedEntry.getTries(), actualEntry.getTries());
    }
  }

  @Test
  public void testDequeueEntrySet() throws Exception {
    final int MAX = 10;
    DequeuedEntrySet entrySet = new DequeuedEntrySet();
    List<Long> expectedEntryIds = Lists.newArrayListWithCapacity(MAX);
    List<DequeueEntry> expectedEntryList = Lists.newArrayListWithCapacity(MAX);
    Set<Long> expectedDroppedEntries = Sets.newHashSetWithExpectedSize(MAX);

    for(int i = 0; i < MAX; ++i) {
      entrySet.add(new DequeueEntry(i, i %2));
      expectedEntryIds.add((long) i);
      expectedEntryList.add(new DequeueEntry(i, i % 2));

      if(i % 2 == 1) {
        expectedDroppedEntries.add((long) i);
      }
    }

    // Verify created lists
    assertEquals(MAX, entrySet.size());
    assertEquals(MAX, expectedEntryIds.size());
    assertEquals(MAX, expectedEntryList.size());
    assertEquals(MAX/2, expectedDroppedEntries.size());

    // Verify QueueEntrySet
    assertEquals(expectedEntryIds, entrySet.getEntryIds());
    assertEquals(expectedEntryList, entrySet.getEntryList());

    Set<Long> actualDroppedEntries = entrySet.startNewTry(1);
    assertEquals(expectedDroppedEntries, actualDroppedEntries);

    List<Long> actualRemainingEntries = Lists.newArrayListWithCapacity(MAX);
    for(int i = 0; i < MAX; ++i) {
      if(i % 2 == 0) {
        actualRemainingEntries.add((long) i);
      }
    }
    assertEquals(actualRemainingEntries, entrySet.getEntryIds());
  }

  @Test
  public void testWorkingEntryList() {
    final int MAX = 10;
    Map<Long, byte[]> noCachedEntries = Collections.emptyMap();
    TTQueueNewOnVCTable.TransientWorkingSet transientWorkingSet =
      new TransientWorkingSet(Lists.<Long>newArrayList(), noCachedEntries);
    assertFalse(transientWorkingSet.hasNext());

    List<Long> workingSet = Lists.newArrayList();
    Map<Long, byte[]> cache = Maps.newHashMap();
    for(long i = 0; i < MAX; ++i) {
      workingSet.add(i);
      cache.put(i, Bytes.toBytes(i));
    }
    transientWorkingSet = new TransientWorkingSet(workingSet, cache);

    for(int i = 0; i < MAX; ++i) {
      assertTrue(transientWorkingSet.hasNext());
      assertEquals(new DequeueEntry(i), transientWorkingSet.peekNext());
      assertEquals(new DequeueEntry(i), transientWorkingSet.next());
    }
    assertFalse(transientWorkingSet.hasNext());
  }

  @Test
  public void testReconfigPartitionInstance() throws Exception {
    final TTQueueNewOnVCTable.ReconfigPartitionInstance reconfigPartitionInstance1 =
      new TTQueueNewOnVCTable.ReconfigPartitionInstance(3, 100L);

    final TTQueueNewOnVCTable.ReconfigPartitionInstance reconfigPartitionInstance2 =
      new TTQueueNewOnVCTable.ReconfigPartitionInstance(2, 100L);

    final TTQueueNewOnVCTable.ReconfigPartitionInstance reconfigPartitionInstance3 =
      new TTQueueNewOnVCTable.ReconfigPartitionInstance(2, 101L);

    final TTQueueNewOnVCTable.ReconfigPartitionInstance reconfigPartitionInstance4 =
      new TTQueueNewOnVCTable.ReconfigPartitionInstance(3, 100L);

    // Verify equals
    assertEquals(reconfigPartitionInstance1, reconfigPartitionInstance1);
    assertEquals(reconfigPartitionInstance1, reconfigPartitionInstance4);
    assertNotEquals(reconfigPartitionInstance1, reconfigPartitionInstance2);
    assertNotEquals(reconfigPartitionInstance2, reconfigPartitionInstance3);
    assertNotEquals(reconfigPartitionInstance4, reconfigPartitionInstance3);

    // Verify redundancy
    assertTrue(reconfigPartitionInstance1.isRedundant(1000L));
    assertTrue(reconfigPartitionInstance1.isRedundant(101L));
    assertFalse(reconfigPartitionInstance1.isRedundant(100L));
    assertFalse(reconfigPartitionInstance1.isRedundant(99L));
    assertFalse((reconfigPartitionInstance1.isRedundant(10L)));

    // Encode to bytes
    ByteArrayOutputStream bos = new ByteArrayOutputStream();
    reconfigPartitionInstance1.encode(new BinaryEncoder(bos));
    byte[] bytes = bos.toByteArray();

    // Decode from bytes
    TTQueueNewOnVCTable.ReconfigPartitionInstance actual =
      TTQueueNewOnVCTable.ReconfigPartitionInstance.decode(new BinaryDecoder(new ByteArrayInputStream(bytes)));

    // Verify
    assertEquals(reconfigPartitionInstance1, actual);
  }

  @Test
  public void testReconfigPartitioner() throws Exception {
    TTQueueNewOnVCTable.ReconfigPartitioner partitioner1 =
      new TTQueueNewOnVCTable.ReconfigPartitioner(3, PartitionerType.HASH);
    partitioner1.add(0, 5);
    partitioner1.add(1, 10);
    partitioner1.add(2, 12);

    TTQueueNewOnVCTable.ReconfigPartitioner partitioner2 =
      new TTQueueNewOnVCTable.ReconfigPartitioner(3, PartitionerType.HASH);
    partitioner2.add(0, 5);
    partitioner2.add(1, 15);
    partitioner2.add(2, 12);

    // Verify equals
    assertEquals(partitioner1, partitioner1);
    assertNotEquals(partitioner1, partitioner2);

    // Verify redundancy
    assertTrue(partitioner1.isRedundant(100L));
    assertTrue(partitioner1.isRedundant(54L));
    assertTrue(partitioner1.isRedundant(13L));
    for(int i = 0; i < 12; ++i) {
      assertFalse(partitioner1.isRedundant(i));
    }

    // Encode to bytes
    ByteArrayOutputStream bos = new ByteArrayOutputStream();
    partitioner1.encode(new BinaryEncoder(bos));
    byte[] bytes = bos.toByteArray();

    // Decode from bytes
    TTQueueNewOnVCTable.ReconfigPartitioner actual =
      TTQueueNewOnVCTable.ReconfigPartitioner.decode(new BinaryDecoder(new ByteArrayInputStream(bytes)));

    // Verify
    assertEquals(partitioner1, actual);
  }

  @Test
  public void testReconfigPartitionerEmit1() throws Exception {
    // Partition
    // Entries        :1  2  3  4  5  6  7  8  9  10  11  12
    // Consumers Ack  :      0           1  2
    // Partition      :1  2  0  1  2  0  1  2  0  1   2   0

    int groupSize = 3;
    int lastEntry = 12;

    long zeroAck = 3L;
    long oneAck = 7L;
    long twoAck = 8L;

    TTQueueNewOnVCTable.ReconfigPartitioner partitioner =
      new TTQueueNewOnVCTable.ReconfigPartitioner(groupSize, PartitionerType.ROUND_ROBIN);
    partitioner.add(0, zeroAck);
    partitioner.add(1, oneAck);
    partitioner.add(2, twoAck);

    verifyTestReconfigPartitionerEmit(lastEntry, ImmutableSet.of(1L, 2L, 3L, 4L, 5L, 7L, 8L), partitioner);
  }

  @Test
  public void testReconfigPartitionerEmit2() throws Exception {
    // Partition
    // Entries        :1  2  3  4  5  6  7  8  9  10  11  12
    // Consumers Ack  :1  2  0
    // Partition      :1  2  0  1  2  0  1  2  0  1   2   0

    int groupSize = 3;
    int lastEntry = 12;

    long zeroAck = 3L;
    long oneAck = 1L;
    long twoAck = 2L;

    TTQueueNewOnVCTable.ReconfigPartitioner partitioner =
      new TTQueueNewOnVCTable.ReconfigPartitioner(groupSize, PartitionerType.ROUND_ROBIN);
    partitioner.add(0, zeroAck);
    partitioner.add(1, oneAck);
    partitioner.add(2, twoAck);

    verifyTestReconfigPartitionerEmit(lastEntry, ImmutableSet.of(1L, 2L, 3L), partitioner);
  }

  @Test
  public void testReconfigPartitionerEmit3() throws Exception {
    // Partition
    // Entries        :1  2  3  4  5  6  7  8  9  10  11  12
    // Consumers Ack  :1  2                               0
    // Partition      :1  2  0  1  2  0  1  2  0  1   2   0

    int groupSize = 3;
    int lastEntry = 12;

    long zeroAck = 12L;
    long oneAck = 1L;
    long twoAck = 2L;

    TTQueueNewOnVCTable.ReconfigPartitioner partitioner =
      new TTQueueNewOnVCTable.ReconfigPartitioner(groupSize, PartitionerType.ROUND_ROBIN);
    partitioner.add(0, zeroAck);
    partitioner.add(1, oneAck);
    partitioner.add(2, twoAck);

    verifyTestReconfigPartitionerEmit(lastEntry, ImmutableSet.of(1L, 2L, 3L, 6L, 9L, 12L), partitioner);
  }

  @Test
  public void testReconfigPartitionerEmit4() throws Exception {
    // Partition
    // Entries        :1  2  3  4  5  6  7  8  9  10  11  12
    // Consumers Ack  :                           1   2   0
    // Partition      :1  2  0  1  2  0  1  2  0  1   2   0

    int groupSize = 3;
    int lastEntry = 12;

    long zeroAck = 12L;
    long oneAck = 10L;
    long twoAck = 11L;

    TTQueueNewOnVCTable.ReconfigPartitioner partitioner =
      new TTQueueNewOnVCTable.ReconfigPartitioner(groupSize, PartitionerType.ROUND_ROBIN);
    partitioner.add(0, zeroAck);
    partitioner.add(1, oneAck);
    partitioner.add(2, twoAck);

    verifyTestReconfigPartitionerEmit(lastEntry, ImmutableSet.of(1L, 2L, 3L, 4L, 5L, 6L, 7L, 8L, 9L, 10L, 11L, 12L),
                                      partitioner);
  }

  @Test
  public void testReconfigPartitionersList() throws Exception {
    List<TTQueueNewOnVCTable.ReconfigPartitioner> partitionerList = Lists.newArrayList();
    List<Long> partitionerListMaxAck = Lists.newArrayList();

    int groupSize = 3;

    TTQueueNewOnVCTable.ReconfigPartitioner partitioner =
      new TTQueueNewOnVCTable.ReconfigPartitioner(groupSize, PartitionerType.ROUND_ROBIN);
    partitioner.add(0, 8L);
    partitioner.add(1, 15L);
    partitioner.add(2, 11L);
    partitionerList.add(partitioner);
    partitionerListMaxAck.add(15L);

    // Verify compaction with one partitioner
    TTQueueNewOnVCTable.ReconfigPartitionersList rl1 =
      new TTQueueNewOnVCTable.ReconfigPartitionersList(partitionerList);
    assertEquals(1, rl1.getReconfigPartitioners().size());
    rl1.compact(9L);
    assertEquals(1, rl1.getReconfigPartitioners().size());
    rl1.compact(16L);
    assertTrue(rl1.getReconfigPartitioners().isEmpty());
    verifyReconfigPartitionersListCompact(
      new TTQueueNewOnVCTable.ReconfigPartitionersList(partitionerList), partitionerListMaxAck);

    groupSize = 4;

    partitioner =
      new TTQueueNewOnVCTable.ReconfigPartitioner(groupSize, PartitionerType.ROUND_ROBIN);
    partitioner.add(0, 30L);
    partitioner.add(1, 14L);
    partitioner.add(2, 15L);
    partitioner.add(3, 28L);
    partitionerList.add(partitioner);
    partitionerListMaxAck.add(30L);

    // Verify compaction with two partitioners
    TTQueueNewOnVCTable.ReconfigPartitionersList rl2 =
      new TTQueueNewOnVCTable.ReconfigPartitionersList(partitionerList);
    assertEquals(2, rl2.getReconfigPartitioners().size());
    rl2.compact(8L);
    assertEquals(2, rl2.getReconfigPartitioners().size());
    rl2.compact(16L);
    assertEquals(1, rl2.getReconfigPartitioners().size());
    rl2.compact(31L);
    assertTrue(rl2.getReconfigPartitioners().isEmpty());
    verifyReconfigPartitionersListCompact(
      new TTQueueNewOnVCTable.ReconfigPartitionersList(partitionerList), partitionerListMaxAck);

    groupSize = 5;

    partitioner =
      new TTQueueNewOnVCTable.ReconfigPartitioner(groupSize, PartitionerType.ROUND_ROBIN);
    partitioner.add(0, 43L);
    partitioner.add(1, 47L);
    partitioner.add(2, 3L);
    partitioner.add(3, 32L);
    partitioner.add(3, 35L);
    partitionerList.add(partitioner);
    partitionerListMaxAck.add(47L);

    // Verify compaction with 3 partitioners
    verifyReconfigPartitionersListCompact(
      new TTQueueNewOnVCTable.ReconfigPartitionersList(partitionerList), partitionerListMaxAck);

    groupSize = 2;

    partitioner =
      new TTQueueNewOnVCTable.ReconfigPartitioner(groupSize, PartitionerType.ROUND_ROBIN);
    partitioner.add(0, 55);
    partitioner.add(1, 50L);
    partitionerList.add(partitioner);
    partitionerListMaxAck.add(55L);

    // Verify compaction with 4 partitioners
    verifyReconfigPartitionersListCompact(
      new TTQueueNewOnVCTable.ReconfigPartitionersList(partitionerList), partitionerListMaxAck);

    // Verify encode/decode
    TTQueueNewOnVCTable.ReconfigPartitionersList expectedEncode =
      new TTQueueNewOnVCTable.ReconfigPartitionersList(partitionerList);
    ByteArrayOutputStream bos = new ByteArrayOutputStream();
    expectedEncode.encode(new BinaryEncoder(bos));
    byte[] bytes = bos.toByteArray();

    TTQueueNewOnVCTable.ReconfigPartitionersList actualEncode =
      TTQueueNewOnVCTable.ReconfigPartitionersList.decode(new BinaryDecoder(new ByteArrayInputStream(bytes)));
    assertEquals(expectedEncode, actualEncode);
  }

  private void verifyReconfigPartitionersListCompact(
    TTQueueNewOnVCTable.ReconfigPartitionersList reconfigPartitionersList, List<Long> maxAckList) {
    List<Long> sortedMaxAckList = Lists.newLinkedList(maxAckList);
    Collections.sort(sortedMaxAckList);

    long max = sortedMaxAckList.get(sortedMaxAckList.size() - 1);
    for(long i = 0; i <= max; ++i) {
      reconfigPartitionersList.compact(i);
      if(!sortedMaxAckList.isEmpty() && i > sortedMaxAckList.get(0)) {
        sortedMaxAckList.remove(0);
      }
      assertEquals(sortedMaxAckList.size(), reconfigPartitionersList.getReconfigPartitioners().size());
    }
    reconfigPartitionersList.compact(max + 1);
    assertTrue(reconfigPartitionersList.getReconfigPartitioners().isEmpty());
  }

  @Test
  public void testReconfigPartitionersListEmit1() throws Exception {
    List<TTQueueNewOnVCTable.ReconfigPartitioner> partitionerList = Lists.newArrayList();
    // Partition 1
    // Entries        :1  2  3  4  5  6  7  8  9  10  11  12
    // Consumers Ack  :      0           1  2
    // Partition      :1  2  0  1  2  0  1  2  0  1   2   0

    int groupSize = 3;

    long zeroAck = 3L;
    long oneAck = 7L;
    long twoAck = 8L;

    TTQueueNewOnVCTable.ReconfigPartitioner partitioner =
      new TTQueueNewOnVCTable.ReconfigPartitioner(groupSize, PartitionerType.ROUND_ROBIN);
    partitioner.add(0, zeroAck);
    partitioner.add(1, oneAck);
    partitioner.add(2, twoAck);

    partitionerList.add(partitioner);
    Set<Long> expectedAckedEntries1 = ImmutableSet.of(1L, 2L, 3L, 4L, 5L, 7L, 8L);

    // Partition 2
    // Entries        :1  2  3  4  5  6  7  8  9  10  11  12  13  14  15  16  17  18
    // Consumers Ack  :            1     3        2       0
    // Partition      :1  2  3  0  1  2  3  0  1  2   3   0   1   2   3   0   1   2

    groupSize = 4;
    int lastEntry = 18;

    zeroAck = 12L;
    oneAck = 5L;
    twoAck = 10L;
    long threeAck = 7L;

    partitioner =
      new TTQueueNewOnVCTable.ReconfigPartitioner(groupSize, PartitionerType.ROUND_ROBIN);
    partitioner.add(0, zeroAck);
    partitioner.add(1, oneAck);
    partitioner.add(2, twoAck);
    partitioner.add(3, threeAck);

    partitionerList.add(partitioner);
    Set<Long> expectedAckedEntries2 = ImmutableSet.of(1L, 2L, 3L, 4L, 5L, 6L, 7L, 8L, 10L, 12L);

    verifyTestReconfigPartitionerEmit(lastEntry, Sets.union(expectedAckedEntries1, expectedAckedEntries2),
                                      new TTQueueNewOnVCTable.ReconfigPartitionersList(partitionerList));
  }

  private void verifyTestReconfigPartitionerEmit(long queueSize, Set<Long> ackedEntries,
                                                 QueuePartitioner partitioner) {
    int groupSize = -1; // will be ignored
    int instanceId = -2; // will be ignored
    for(long entryId = 1; entryId <= queueSize; ++entryId) {
      if(ackedEntries.contains(entryId)) {
//        System.out.println("Not Emit:" + entryId);
        assertFalse("Not Emit:" + entryId, partitioner.shouldEmit(groupSize, instanceId, entryId, null));
      } else {
//        System.out.println("Emit:" + entryId);
        assertTrue("Emit:" + entryId, partitioner.shouldEmit(groupSize, instanceId, entryId, null));
      }
    }
  }

  @Test
  public void testQueueStateImplEncode() throws Exception {
    TTQueueNewOnVCTable.QueueStateImpl queueState = new TTQueueNewOnVCTable.QueueStateImpl();
    queueState.setPartitioner(FIFO);
    List<DequeueEntry> dequeueEntryList = Lists.newArrayList(new DequeueEntry(2, 1), new DequeueEntry(3, 0));
    Map<Long, byte[]> cachedEntries = ImmutableMap.of(2L, new byte[]{1, 2}, 3L, new byte[]{4, 5});

    TransientWorkingSet transientWorkingSet = new TransientWorkingSet(dequeueEntryList, 2, cachedEntries, 10);
    queueState.setTransientWorkingSet(transientWorkingSet);

    DequeuedEntrySet dequeuedEntrySet = new DequeuedEntrySet(Sets.newTreeSet(dequeueEntryList));
    queueState.setDequeueEntrySet(dequeuedEntrySet);

    long consumerReadPointer = 3L;
    queueState.setConsumerReadPointer(consumerReadPointer);

    long queueWritePointer = 6L;
    queueState.setQueueWritePointer(queueWritePointer);

    ClaimedEntryList claimedEntryList = new ClaimedEntryList();
    claimedEntryList.add(new ClaimedEntryRange(4L, 6L));
    claimedEntryList.add(new ClaimedEntryRange(7L, 8L));
    claimedEntryList.add(new ClaimedEntryRange(10L, 20L));
    queueState.setClaimedEntryList(claimedEntryList);

    long lastEvictTimeInSecs = 124325342L;
    queueState.setLastEvictTimeInSecs(lastEvictTimeInSecs);

    ByteArrayOutputStream bos = new ByteArrayOutputStream();
    queueState.encodeTransient(new BinaryEncoder(bos));
    byte[] bytes = bos.toByteArray();

    TTQueueNewOnVCTable.QueueStateImpl actual =
      TTQueueNewOnVCTable.QueueStateImpl.decodeTransient(new BinaryDecoder(new ByteArrayInputStream(bytes)));

    // QueueStateImpl does not override equals and hashcode methods
    assertEquals(FIFO, actual.getPartitioner());
    assertEquals(transientWorkingSet, actual.getTransientWorkingSet());
    assertEquals(dequeuedEntrySet, actual.getDequeueEntrySet());
    assertEquals(consumerReadPointer, actual.getConsumerReadPointer());
    assertEquals(queueWritePointer, actual.getQueueWritePointer());
    assertEquals(claimedEntryList, actual.getClaimedEntryList());
    assertEquals(0L, actual.getLastEvictTimeInSecs()); // last evict is not encoded
  }

  @Test
  public void testSingleConsumerWithHashPartitioning() throws Exception {
    final String HASH_KEY = "hashKey";
    final boolean singleEntry = true;
    final int numQueueEntries = 88;
    final int numConsumers = 4;
    final int consumerGroupId = 0;
    TTQueue queue = createQueue();
    Transaction dirtyTxn = new Transaction(getDirtyWriteVersion(), getDirtyPointer());

    // enqueue some entries
    for (int i = 0; i < numQueueEntries; i++) {
      QueueEntry queueEntry = new QueueEntry(Bytes.toBytes("value" + i % numConsumers));
      queueEntry.addHashKey(HASH_KEY, i);
      assertTrue(queue.enqueue(queueEntry, dirtyTxn).isSuccess());
    }
    // dequeue it with HASH partitioner
    QueueConfig config = new QueueConfig(PartitionerType.HASH, singleEntry);

    QueueConsumer[] consumers = new QueueConsumer[numConsumers];
    for (int i = 0; i < numConsumers; i++) {
      consumers[i] = new QueueConsumer(i, consumerGroupId, numConsumers, "group1", HASH_KEY, config);
      queue.configure(consumers[i], getDirtyPointer());
    }

    // dequeue and verify
    dequeuePartitionedEntries(queue, consumers, numConsumers, numQueueEntries);

    // enqueue some more entries
    for (int i = numQueueEntries; i < numQueueEntries * 2; i++) {
      QueueEntry queueEntry = new QueueEntry(Bytes.toBytes("value" + i % numConsumers));
      queueEntry.addHashKey(HASH_KEY, i);
      assertTrue(queue.enqueue(queueEntry, dirtyTxn).isSuccess());
    }
    // dequeue and verify
    dequeuePartitionedEntries(queue, consumers, numConsumers, numQueueEntries);
  }

  @Test
  public void testSingleConsumerWithRoundRobinPartitioning() throws Exception {
    final boolean singleEntry = true;
    final int numQueueEntries = 88;
    final int numConsumers = 4;
    final int consumerGroupId = 0;
    TTQueue queue = createQueue();
    Transaction dirtyTxn = new Transaction(getDirtyWriteVersion(), getDirtyPointer());

    // enqueue some entries
    for (int i = 0; i < numQueueEntries; i++) {
      QueueEntry queueEntry = new QueueEntry(Bytes.toBytes("value" + (i + 1) % numConsumers));
      assertTrue(queue.enqueue(queueEntry, dirtyTxn).isSuccess());
    }

    // dequeue it with ROUND_ROBIN partitioner
    QueueConfig config = new QueueConfig(PartitionerType.ROUND_ROBIN, singleEntry);

    QueueConsumer[] consumers = new QueueConsumer[numConsumers];
    for (int i = 0; i < numConsumers; i++) {
      consumers[i] = new QueueConsumer(i, consumerGroupId, numConsumers, "group1", config);
      queue.configure(consumers[i], getDirtyPointer());
    }

    // dequeue and verify
    dequeuePartitionedEntries(queue, consumers, numConsumers, numQueueEntries);

    // enqueue some more entries
    for (int i = numQueueEntries; i < numQueueEntries * 2; i++) {
      QueueEntry queueEntry = new QueueEntry(Bytes.toBytes("value" + (i + 1) % numConsumers));
      assertTrue(queue.enqueue(queueEntry, dirtyTxn).isSuccess());
    }

    // dequeue and verify
    dequeuePartitionedEntries(queue, consumers, numConsumers, numQueueEntries);
  }

  private void dequeuePartitionedEntries(TTQueue queue, QueueConsumer[] consumers, int numConsumers, int totalEnqueues) throws Exception {
    ReadPointer dirtyReadPointer = getDirtyPointer();
    Transaction dirtyTxn = new Transaction(getDirtyWriteVersion(), dirtyReadPointer);

    for (int i = 0; i < numConsumers; i++) {
      for (int j = 0; j < totalEnqueues / (2 * numConsumers); j++) {
        DequeueResult result = queue.dequeue(consumers[i], dirtyReadPointer);
        // verify we got something and it's the first value
        assertTrue(result.toString(), result.isSuccess());
        assertEquals("value" + i, Bytes.toString(result.getEntry().getData()));
        // dequeue again without acking, should still get first value
        result = queue.dequeue(consumers[i], dirtyReadPointer);
        assertTrue(result.isSuccess());
        assertEquals("value" + i, Bytes.toString(result.getEntry().getData()));

        // ack
        queue.ack(result.getEntryPointer(), consumers[i], dirtyTxn);
//        queue.finalize(result.getEntryPointer(), consumers[i], -1, dirtyTxn);

        // dequeue, should get second value
        result = queue.dequeue(consumers[i], dirtyReadPointer);
        assertTrue("Consumer:" + i + " Iteration:" + j, result.isSuccess());
        assertEquals("value" + i, Bytes.toString(result.getEntry().getData()));

        // ack
        queue.ack(result.getEntryPointer(), consumers[i], dirtyTxn);
//        queue.finalize(result.getEntryPointer(), consumers[i], -1, dirtyTxn);
      }

      // verify queue is empty
      DequeueResult result = queue.dequeue(consumers[i], dirtyReadPointer);
      assertTrue(result.isEmpty());
    }
  }

  @Test
  public void testSingleStatefulConsumerWithHashPartitioning() throws Exception {
    final String HASH_KEY = "hashKey";
    final boolean singleEntry = true;
    final int numQueueEntries = 264; // Choose a number that leaves a reminder when divided by batchSize, and be big enough so that it forms a few batches
    final int numConsumers = 4;
    final int consumerGroupId = 0;
    TTQueue queue = createQueue();
    Transaction dirtyTxn = new Transaction(getDirtyWriteVersion(), getDirtyPointer());

    // enqueue some entries
    for (int i = 0; i < numQueueEntries; i++) {
      QueueEntry queueEntry = new QueueEntry(Bytes.toBytes(i));
      queueEntry.addHashKey(HASH_KEY, i);
      assertTrue(queue.enqueue(queueEntry, dirtyTxn).isSuccess());
    }
    // dequeue it with HASH partitioner
    // TODO: test with more batch sizes
    QueueConfig config = new QueueConfig(PartitionerType.HASH, singleEntry, 29);

    StatefulQueueConsumer[] consumers = new StatefulQueueConsumer[numConsumers];
    for (int i = 0; i < numConsumers; i++) {
      consumers[i] = new StatefulQueueConsumer(i, consumerGroupId, numConsumers, "group1", HASH_KEY, config);
      queue.configure(consumers[i], getDirtyPointer());
    }

    // dequeue and verify
    dequeuePartitionedEntries(queue, consumers, numConsumers, numQueueEntries, 0, PartitionerType.HASH);
    System.out.println("Round 1 dequeue done");

    // enqueue some more entries
    for (int i = numQueueEntries; i < numQueueEntries * 2; i++) {
      QueueEntry queueEntry = new QueueEntry(Bytes.toBytes(i));
      queueEntry.addHashKey(HASH_KEY, i);
      assertTrue(queue.enqueue(queueEntry, dirtyTxn).isSuccess());
    }
    // dequeue and verify
    dequeuePartitionedEntries(queue, consumers, numConsumers, numQueueEntries, numQueueEntries, PartitionerType.HASH);
    System.out.println("Round 2 dequeue done");
  }

  @Test
  public void testSingleStatefulConsumerWithRoundRobinPartitioning() throws Exception {
    final boolean singleEntry = true;
    final int numQueueEntries = 264; // Choose a number that doesn't leave a reminder when divided by batchSize, and be big enough so that it forms a few batches
    final int numConsumers = 4;
    final int consumerGroupId = 0;
    TTQueue queue = createQueue();
    Transaction dirtyTxn = new Transaction(getDirtyWriteVersion(), getDirtyPointer());

    // enqueue some entries
    for (int i = 0; i < numQueueEntries; i++) {
      QueueEntry queueEntry = new QueueEntry(Bytes.toBytes(i + 1));
      assertTrue(queue.enqueue(queueEntry, dirtyTxn).isSuccess());
    }

    // dequeue it with ROUND_ROBIN partitioner
    // TODO: test with more batch sizes
    QueueConfig config = new QueueConfig(PartitionerType.ROUND_ROBIN, singleEntry, 11);

    StatefulQueueConsumer[] consumers = new StatefulQueueConsumer[numConsumers];
    for (int i = 0; i < numConsumers; i++) {
      consumers[i] = new StatefulQueueConsumer(i, consumerGroupId, numConsumers, "group1", config);
      queue.configure(consumers[i], getDirtyPointer());
    }

    // dequeue and verify
    dequeuePartitionedEntries(queue, consumers, numConsumers, numQueueEntries, 0, PartitionerType
      .ROUND_ROBIN);

    // enqueue some more entries
    for (int i = numQueueEntries; i < numQueueEntries * 2; i++) {
      QueueEntry queueEntry = new QueueEntry(Bytes.toBytes(i + 1));
      assertTrue(queue.enqueue(queueEntry, dirtyTxn).isSuccess());
    }

    // dequeue and verify
    dequeuePartitionedEntries(queue, consumers, numConsumers, numQueueEntries, numQueueEntries, PartitionerType.ROUND_ROBIN);
  }

  private void dequeuePartitionedEntries(TTQueue queue, StatefulQueueConsumer[] consumers, int numConsumers,
                                         int numQueueEntries, int startQueueEntry, PartitionerType partitionerType) throws Exception {
    ReadPointer dirtyReadPointer = getDirtyPointer();
    Transaction dirtyTxn = new Transaction(getDirtyWriteVersion(), dirtyReadPointer);
    for (int consumer = 0; consumer < numConsumers; consumer++) {
      for (int entry = 0; entry < numQueueEntries / (2 * numConsumers); entry++) {
        DequeueResult result = queue.dequeue(consumers[consumer], dirtyReadPointer);
        // verify we got something and it's the first value
        assertTrue(result.toString(), result.isSuccess());
        int expectedValue = startQueueEntry + consumer + (2 * entry * numConsumers);
        if(partitionerType == PartitionerType.ROUND_ROBIN) {
          if(consumer == 0) {
            // Adjust the expected value for consumer 0
            expectedValue += numConsumers;
          }
        }
//        System.out.println(String.format("Consumer-%d entryid=%d value=%s expectedValue=%s",
//                  consumer, result.getEntryPointer().getEntryId(), Bytes.toInt(result.getEntry().getData()), expectedValue));
        assertEquals(expectedValue, Bytes.toInt(result.getEntry().getData()));
        // dequeue again without acking, should still get first value
        result = queue.dequeue(consumers[consumer], dirtyReadPointer);
        assertTrue(result.isSuccess());
        assertEquals(expectedValue, Bytes.toInt(result.getEntry().getData()));

        // ack
        queue.ack(result.getEntryPointer(), consumers[consumer], dirtyTxn);
//        queue.finalize(result.getEntryPointer(), consumers[consumer], -1, dirtyTxn);

        // dequeue, should get second value
        result = queue.dequeue(consumers[consumer], dirtyReadPointer);
        assertTrue("Consumer:" + consumer + " Entry:" + entry, result.isSuccess());
        expectedValue += numConsumers;
//        System.out.println(String.format("Consumer-%d entryid=%d value=%s expectedValue=%s",
//                  consumer, result.getEntryPointer().getEntryId(), Bytes.toInt(result.getEntry().getData()), expectedValue));
        assertEquals(expectedValue, Bytes.toInt(result.getEntry().getData()));

        // ack
        queue.ack(result.getEntryPointer(), consumers[consumer], dirtyTxn);
//        queue.finalize(result.getEntryPointer(), consumers[consumer], -1, dirtyTxn);
      }

      // verify queue is empty
      DequeueResult result = queue.dequeue(consumers[consumer], dirtyReadPointer);
      assertTrue(result.isEmpty());
    }
  }

  @Test
  public void testSingleStatefulConsumerWithFifo() throws Exception {
    final boolean singleEntry = true;
    final int numQueueEntries = 200;  // Make sure numQueueEntries % batchSize == 0 && numQueueEntries % numConsumers == 0
    final int numConsumers = 4;
    final int consumerGroupId = 0;
    TTQueue queue = createQueue();
    Transaction dirtyTxn = new Transaction(getDirtyWriteVersion(), getDirtyPointer());

    // enqueue some entries
    for (int i = 0; i < numQueueEntries; i++) {
      QueueEntry queueEntry = new QueueEntry(Bytes.toBytes(i));
      assertTrue(queue.enqueue(queueEntry, dirtyTxn).isSuccess());
    }

    // dequeue it with ROUND_ROBIN partitioner
    // TODO: test with more batch sizes
    QueueConfig config = new QueueConfig(FIFO, singleEntry, 10);

    StatefulQueueConsumer[] statefulQueueConsumers = new StatefulQueueConsumer[numConsumers];
    QueueConsumer[] queueConsumers = new QueueConsumer[numConsumers];
    for (int i = 0; i < numConsumers; i++) {
      statefulQueueConsumers[i] = new StatefulQueueConsumer(i, consumerGroupId, numConsumers, "group1", config);
      queueConsumers[i] = new QueueConsumer(i, consumerGroupId, numConsumers, "group1", config);
      queue.configure(queueConsumers[i], getDirtyPointer());
    }

    // dequeue and verify
    dequeueFifoEntries(queue, statefulQueueConsumers, numConsumers, numQueueEntries, 0);

    // enqueue some more entries
    for (int i = numQueueEntries; i < 2 * numQueueEntries; i++) {
      QueueEntry queueEntry = new QueueEntry(Bytes.toBytes(i));
      assertTrue(queue.enqueue(queueEntry, dirtyTxn).isSuccess());
    }

    // dequeue and verify
    dequeueFifoEntries(queue, statefulQueueConsumers, numConsumers, numQueueEntries, numQueueEntries);

    // Run with stateless QueueConsumer
    for (int i = 2 * numQueueEntries; i < 3 * numQueueEntries; i++) {
      QueueEntry queueEntry = new QueueEntry(Bytes.toBytes(i));
      assertTrue(queue.enqueue(queueEntry, dirtyTxn).isSuccess());
    }

    // dequeue and verify
    dequeueFifoEntries(queue, queueConsumers, numConsumers, numQueueEntries, 2 * numQueueEntries);

  }

  private void dequeueFifoEntries(TTQueue queue, QueueConsumer[] consumers, int numConsumers,
                                  int numQueueEntries, int startQueueEntry) throws Exception {
    ReadPointer dirtyReadPointer = getDirtyPointer();
    Transaction dirtyTxn = new Transaction(getDirtyWriteVersion(), dirtyReadPointer);
    int expectedValue = startQueueEntry;
    for (int consumer = 0; consumer < numConsumers; consumer++) {
      for (int entry = 0; entry < numQueueEntries / (2 * numConsumers); entry++, ++expectedValue) {
        DequeueResult result = queue.dequeue(consumers[consumer], dirtyReadPointer);
        // verify we got something and it's the first value
        assertTrue(String.format("Consumer=%d, entry=%d, %s", consumer, entry, result.toString()), result.isSuccess());
//        System.out.println(String.format("Consumer-%d entryid=%d value=%s expectedValue=%s",
//                  consumer, result.getEntryPointer().getEntryId(), Bytes.toInt(result.getEntry().getData()), expectedValue));
        assertEquals(expectedValue, Bytes.toInt(result.getEntry().getData()));
        // dequeue again without acking, should still get first value
        result = queue.dequeue(consumers[consumer], dirtyReadPointer);
        assertTrue(result.isSuccess());
        assertEquals(expectedValue, Bytes.toInt(result.getEntry().getData()));

        // ack
        queue.ack(result.getEntryPointer(), consumers[consumer], dirtyTxn);
//        queue.finalize(result.getEntryPointer(), consumers[consumer], -1, dirtyTxn);

        // dequeue, should get second value
        result = queue.dequeue(consumers[consumer], dirtyReadPointer);
        assertTrue(result.isSuccess());
        ++expectedValue;
//        System.out.println(String.format("Consumer-%d entryid=%d value=%s expectedValue=%s",
//                  consumer, result.getEntryPointer().getEntryId(), Bytes.toInt(result.getEntry().getData()), expectedValue));
        assertEquals(expectedValue, Bytes.toInt(result.getEntry().getData()));

        // ack
        queue.ack(result.getEntryPointer(), consumers[consumer], dirtyTxn);
//        queue.finalize(result.getEntryPointer(), consumers[consumer], -1, dirtyTxn);
      }
    }

    // verify queue is empty for all consumers
    for(int consumer = 0; consumer < numConsumers; ++consumer) {
      DequeueResult result = queue.dequeue(consumers[consumer], dirtyReadPointer);
      assertTrue(result.isEmpty());
    }
  }

  @Test
  public void testMaxCrashDequeueTries() throws Exception {
    TTQueue queue = createQueue();
    final long groupId = 0;
    final int instanceId = 0;
    final int groupSize = 1;
    Transaction dirtyTxn = new Transaction(getDirtyWriteVersion(), getDirtyPointer());

    assertTrue(queue.enqueue(new QueueEntry(Bytes.toBytes(1)), dirtyTxn).isSuccess());
    assertTrue(queue.enqueue(new QueueEntry(Bytes.toBytes(2)), dirtyTxn).isSuccess());

    // dequeue it with FIFO partitioner, single entry mode
    QueueConfig config = new QueueConfig(FIFO, true);

    queue.configure(new StatefulQueueConsumer(instanceId, groupId, groupSize, "", config), getDirtyPointer());

    for(int tries = 0; tries <= MAX_CRASH_DEQUEUE_TRIES; ++tries) {
      // Simulate consumer crashing by sending in empty state every time and not acking the entry
      DequeueResult result = queue.dequeue(new StatefulQueueConsumer(instanceId, groupId, groupSize, "", config),
                                           getDirtyPointer());
      assertTrue(result.isSuccess());
      assertEquals(1, Bytes.toInt(result.getEntry().getData()));
    }

    // After max tries, the entry will be ignored
    StatefulQueueConsumer statefulQueueConsumer =
      new StatefulQueueConsumer(instanceId, groupId, groupSize, "", config);
    for(int tries = 0; tries <= MAX_CRASH_DEQUEUE_TRIES + 10; ++tries) {
      // No matter how many times a dequeue is repeated with state, the same entry needs to be returned
      DequeueResult result = queue.dequeue(statefulQueueConsumer, getDirtyPointer());
      assertTrue(result.isSuccess());
      assertEquals("Tries=" + tries, 2, Bytes.toInt(result.getEntry().getData()));
    }
    DequeueResult result = queue.dequeue(statefulQueueConsumer, getDirtyPointer());
    assertTrue(result.isSuccess());

    // No matter how many times a dequeue is repeated with state NOT_FOUND, the same entry needs to be returned
    for(int tries = 0; tries <= MAX_CRASH_DEQUEUE_TRIES + 10; ++tries) {
      statefulQueueConsumer.setStateType(QueueConsumer.StateType.NOT_FOUND);
      result = queue.dequeue(statefulQueueConsumer, getDirtyPointer());
      assertTrue(result.isSuccess());
      assertEquals("Tries=" + tries, 2, Bytes.toInt(result.getEntry().getData()));
    }

    assertEquals(2, Bytes.toInt(result.getEntry().getData()));
    queue.ack(result.getEntryPointer(), statefulQueueConsumer, dirtyTxn);

    result = queue.dequeue(statefulQueueConsumer, getDirtyPointer());
    assertTrue(result.isEmpty());
  }

  @Test
  public void testReconfigChecks() throws Exception {
    // During reconfigure there should be no dequeued entries and no pending acks for a consumer
    TTQueue queue = createQueue();

    // Enqueue some entries
    Transaction t = oracle.startTransaction();
    for(int i = 1; i < 5; ++i) {
      queue.enqueue(new QueueEntry(Bytes.toBytes(i)), t);
    }
    oracle.commitTransaction(t);

    QueueConsumer consumer = new StatefulQueueConsumer(0, 0, 1, new QueueConfig(FIFO, true, 10, false));
    queue.configure(consumer, oracle.getReadPointer());

    DequeueResult result = queue.dequeue(consumer, oracle.getReadPointer());
    Assert.assertFalse(result.isEmpty());
    Assert.assertEquals(1, Bytes.toInt(result.getEntry().getData()));

    // Trying to change configuration when entries are dequeued should throw error
    try {
      queue.configure(new StatefulQueueConsumer(0, 0, 2, new QueueConfig(FIFO, true, 8, false)),
                      oracle.getReadPointer());
      fail("Configuration change should fail");
    } catch (OperationException e) {
      if(e.getStatus() != StatusCode.ILLEGAL_GROUP_CONFIG_CHANGE) {
        throw e;
      }
    }

    // Ack entry
    t = oracle.startTransaction();
    queue.ack(result.getEntryPointers(), consumer, t);

    // Trying to change configuration when acked entries are not committed should throw error
    try {
      queue.configure(new StatefulQueueConsumer(0, 0, 2, new QueueConfig(FIFO, true, 8, false)),
                      oracle.getReadPointer());
      fail("Configuration change should fail");
    } catch (OperationException e) {
      if(e.getStatus() != StatusCode.ILLEGAL_GROUP_CONFIG_CHANGE) {
        throw e;
      }
    }

    oracle.commitTransaction(t);

    // Changing configuration after transaction is committed should not throw any errors
    consumer = new StatefulQueueConsumer(0, 0, 2, new QueueConfig(FIFO, true, 8, true));
    queue.configure(consumer, oracle.getReadPointer());

    result = queue.dequeue(consumer, oracle.getReadPointer());
    assertFalse(result.isEmpty());
    for(int i = 0; i < 3; ++i) {
      Assert.assertEquals(i + 2, Bytes.toInt(result.getEntries()[i].getData()));
    }

    t = oracle.startTransaction();
    queue.ack(result.getEntryPointers(), consumer, t);
    oracle.commitTransaction(t);
  }

  @Test
  public void testPartitionTypeCompatibilityCheck() throws Exception {
    // Requested partition type must be same as saved partition type if any
    TTQueue queue = createQueue();

    // Enqueue some entries
    Transaction t = oracle.startTransaction();
    for(int i = 1; i < 5; ++i) {
      queue.enqueue(new QueueEntry(Bytes.toBytes(i)), t);
    }
    oracle.commitTransaction(t);

    QueueConsumer consumer = new QueueConsumer(0, 0, 1, new QueueConfig(FIFO, true, 10, false));
    queue.configure(consumer, oracle.getReadPointer());

    // Configuring again with a different partition type should fail
    try {
      queue.configure(new QueueConsumer(0, 0, 1, "gkey", "hkey", new QueueConfig(HASH, true, 10, false)),
                      oracle.getReadPointer());
      fail("Configuration with different partition type should fail");
    } catch (OperationException e) {
      if(e.getStatus() != StatusCode.INVALID_STATE) {
        throw e;
      }
    }

    // Configuring again with a different partition type should fail
    try {
      queue.configure(new QueueConsumer(0, 0, 1, new QueueConfig(ROUND_ROBIN, true, 10, false)),
                      oracle.getReadPointer());
      fail("Configuration with different partition type should fail");
    } catch (OperationException e) {
      if(e.getStatus() != StatusCode.INVALID_STATE) {
        throw e;
      }
    }

    // Configuring again with same partition type is okay
    queue.configure(new QueueConsumer(0, 0, 1, new QueueConfig(FIFO, true, 10, false)),
                    oracle.getReadPointer());

    // Dequeue with different partition type should fail
    try {
      queue.dequeue(new QueueConsumer(0, 0, 1, new QueueConfig(ROUND_ROBIN, true, 5, false)),
                                           oracle.getReadPointer());
      fail("Dequeue should fail");
    } catch (OperationException e) {
      if(e.getStatus() != StatusCode.INVALID_STATE) {
        throw e;
      }
    }

    // Dequeue with different partition type should fail
    try {
      queue.dequeue(new QueueConsumer(0, 0, 1, "gkey", "hkey", new QueueConfig(HASH, true, 5, false)),
                    oracle.getReadPointer());
      fail("Dequeue should fail");
    } catch (OperationException e) {
      if(e.getStatus() != StatusCode.INVALID_STATE) {
        throw e;
      }
    }

    // Dequeue with same partition type is okay
    DequeueResult result = queue.dequeue(new QueueConsumer(0, 0, 1, new QueueConfig(FIFO, true, 5, false)),
                                         oracle.getReadPointer());
    Assert.assertFalse(result.isEmpty());
    Assert.assertEquals(1, Bytes.toInt(result.getEntry().getData()));
  }

  @Test
  public void testFifoReconfig() throws Exception {
    Condition condition = new Condition() {
      @Override
      public boolean check(long entryId, int groupSize, long instanceId, int hash) {
        return true;
      }
    };

    PartitionerType partitionerType = FIFO;

    runConfigTest(partitionerType, condition);
  }

  @Test
  public void testRoundRobinReconfig() throws Exception {
    Condition condition = new Condition() {
      @Override
      public boolean check(long entryId, int groupSize, long instanceId, int hash) {
        return entryId % groupSize == instanceId;
      }
    };

    PartitionerType partitionerType = PartitionerType.ROUND_ROBIN;

    runConfigTest(partitionerType, condition);
  }

  @Test
  public void testHashReconfig() throws Exception {
    Condition condition = new Condition() {
      @Override
      public boolean check(long entryId, int groupSize, long instanceId, int hash) {
        return hash % groupSize == instanceId;
      }
    };

    PartitionerType partitionerType = PartitionerType.HASH;

    runConfigTest(partitionerType, condition);
  }

  public void runConfigTest(PartitionerType partitionerType, Condition condition) throws Exception {
    testReconfig(Lists.newArrayList(3, 2), 54, 5, 6, partitionerType, condition);
    testReconfig(Lists.newArrayList(3, 3, 4, 2), 144, 5, 9, partitionerType, condition);
    testReconfig(Lists.newArrayList(3, 5, 2, 1, 6, 2), 200, 5, 9, partitionerType, condition);
    testReconfig(Lists.newArrayList(3, 5, 2, 1, 6, 2), 200, 9, 9, partitionerType, condition);
    testReconfig(Lists.newArrayList(3, 5, 2, 1, 6, 2), 200, 9, 5, partitionerType, condition);
    testReconfig(Lists.newArrayList(1, 2, 3, 4, 5, 4, 3, 2, 1), 300, 9, 5, partitionerType, condition);
    // this failed before claimed entry lists were sorted
    testReconfig(Lists.newArrayList(3, 5, 2, 1, 6, 2), 50, 5, 3, partitionerType, condition);
  }

  private static final String HASH_KEY = "HashKey";
  interface Condition {
    boolean check(long entryId, int groupSize, long instanceId, int hash);
  }

  // TODO: test with stateful and non-state consumer
  private void testReconfig(List<Integer> consumerCounts, final int numEntries, final int queueBatchSize,
                            final int perConsumerDequeueBatchSize, PartitionerType partitionerType,
                            Condition condition) throws Exception {
    Random random = new Random(System.currentTimeMillis());
    StringWriter debugCollector = new StringWriter();
    TTQueue queue = createQueue();
    Transaction transaction = oracle.startTransaction();

    List<Integer> expectedEntries = Lists.newArrayList();
    // Enqueue numEntries
    for(int i = 0; i < numEntries; ++i) {
      expectedEntries.add(i + 1);
      QueueEntry queueEntry = new QueueEntry(Bytes.toBytes(i + 1));
      queueEntry.addHashKey(HASH_KEY, i + 1);
      assertTrue(debugCollector.toString(), queue.enqueue(queueEntry, transaction).isSuccess());
    }

    expectedEntries = ImmutableList.copyOf(expectedEntries);
    assertEquals(debugCollector.toString(), numEntries, expectedEntries.size());

    List<Integer> actualEntries = Lists.newArrayList();
    List<String> actualPrintEntries = Lists.newArrayList();
    List<Integer> sortedActualEntries;
    List<StatefulQueueConsumer> consumers;
    // dequeue it with FIFO partitioner, single entry mode
    QueueConfig config = new QueueConfig(partitionerType, true, queueBatchSize);
    long groupId = queue.getGroupID();
    int expectedOldConsumerCount = 0;

    loop:
    while(true) {
      for(Integer newConsumerCount : consumerCounts) {
        // Create new consumers
        consumers = Lists.newArrayListWithCapacity(newConsumerCount);
        int actualOldConsumerCount = -1;
        for(int i = 0; i < newConsumerCount; ++i) {
          StatefulQueueConsumer consumer;
          if(partitionerType != PartitionerType.HASH) {
            consumer = new StatefulQueueConsumer(i, groupId, newConsumerCount, config);
          } else {
            consumer = new StatefulQueueConsumer(i, groupId, newConsumerCount, "", HASH_KEY, config);
          }
          consumers.add(consumer);
          debugCollector.write(String.format("Running configure...%n"));
          int oldConsumerCount = queue.configure(consumer, getDirtyPointer());
          if(oldConsumerCount >= 0) {
            actualOldConsumerCount = oldConsumerCount;
          }
        }
        debugCollector.write(String.format("Old consumer count = %d, new consumer count = %s%n", actualOldConsumerCount, newConsumerCount));
        assertEquals(debugCollector.toString(), expectedOldConsumerCount, actualOldConsumerCount);

      // Dequeue entries with random batch size and random consumers each time
        int numTriesThisRun = 0;
        int numDequeuesThisRun = 0;
        List<StatefulQueueConsumer> workingConsumerList = Lists.newLinkedList(consumers);
        while(!workingConsumerList.isEmpty()) {
          QueueConsumer consumer = workingConsumerList.remove(random.nextInt(workingConsumerList.size()));
          //QueueConsumer consumer = workingConsumerList.remove(0);
          int curBatchSize = random.nextInt(perConsumerDequeueBatchSize + 1);
          //int curBatchSize = perConsumerDequeueBatchSize;
          debugCollector.write(String.format("Current batch size = %d%n", curBatchSize));

          for(int i = 0; i < curBatchSize; ++i) {
            ++numTriesThisRun;
            DequeueResult result = queue.dequeue(consumer, getDirtyPointer());
            debugCollector.write(consumer.getInstanceId() + " dequeued " +
                                   (result.isEmpty() ? "<empty>" : "" + result.getEntryPointer().getEntryId()) +
                                   ", state: " + consumer.getQueueState() + "\n");
            if(result.isEmpty()) {
              break;
            }
            ++numDequeuesThisRun;
            actualEntries.add(Bytes.toInt(result.getEntry().getData()));
            actualPrintEntries.add(consumer.getInstanceId() + ":" + Bytes.toInt(result.getEntry().getData()));
            queue.ack(result.getEntryPointer(), consumer, transaction);
//            queue.finalize(result.getEntryPointer(), consumer, 1, dirtyTxn);
            assertTrue(debugCollector.toString(),
                       condition.check(
                         result.getEntryPointer().getEntryId(),
                         newConsumerCount,
                         consumer.getInstanceId(),
                         (int) result.getEntryPointer().getEntryId()
                       ));
          }
          actualEntries.add(-1);
        }
        debugCollector.write(String.format("%s%n", actualPrintEntries));
        debugCollector.write(String.format("%s%n", actualEntries));
        sortedActualEntries = Lists.newArrayList(actualEntries);
        Collections.sort(sortedActualEntries);
        debugCollector.write(String.format("%s%n", sortedActualEntries));

        // If all consumers report queue empty then stop
        if(numDequeuesThisRun == 0 && numTriesThisRun >= consumers.size()) {
          sortedActualEntries.removeAll(Lists.newArrayList(-1));
          debugCollector.write(String.format("Expected: %s%n", expectedEntries));
          debugCollector.write(String.format("Actual:   %s%n", sortedActualEntries));
          break loop;
        }
        expectedOldConsumerCount = newConsumerCount;
      }
    }

    oracle.commitTransaction(transaction);

    // Make sure the queue is empty
    for(QueueConsumer consumer : consumers) {
      DequeueResult result = queue.dequeue(consumer, getDirtyPointer());
      assertTrue(debugCollector.toString(), result.isEmpty());
    }

    assertEquals(debugCollector.toString(), expectedEntries, sortedActualEntries);
  }

  // Tests that do not work on NewTTQueue

  /**
   * Currently not working.  Will be fixed in ENG-???.
   */
  @Override
  @Test
  @Ignore
  public void testSingleConsumerSingleEntryWithInvalid_Empty_ChangeSizeAndToMulti() {
  }

  @Override
  @Test
  @Ignore
  public void testSingleConsumerMultiEntry_Empty_ChangeToSingleConsumerSingleEntry() {
  }

  @Override
  @Test
  @Ignore
  public void testSingleConsumerSingleGroup_dynamicReconfig() {
  }

  @Override
  @Test
  @Ignore
  public void testMultiConsumerSingleGroup_dynamicReconfig() {
  }

  @Override
  @Test
  @Ignore
  public void testMultipleConsumerMultiTimeouts() {
  }

  @Override @Test @Ignore
  public void testMultiConsumerMultiGroup() {}

  @Override
  @Test
  @Ignore
  public void testSingleConsumerAckSemantics() {
  }

  @Override
  @Test @Ignore
  public void testSingleConsumerWithHashValuePartitioning() throws Exception {
  }

  @Test
  public void testBatchSyncDisjoint() throws OperationException {
    testBatchSyncDisjoint(PartitionerType.HASH, false);
    testBatchSyncDisjoint(PartitionerType.HASH, true);
    testBatchSyncDisjoint(PartitionerType.ROUND_ROBIN, false);
    testBatchSyncDisjoint(PartitionerType.ROUND_ROBIN, true);
  }

  public void testBatchSyncDisjoint(PartitionerType partitioner, boolean simulateCrash)
    throws OperationException {

    TTQueue queue = createQueue();
    final int numGroups = 1;

    // enqueue 100
    String hashKey = "h";
    QueueEntry[] entries = new QueueEntry[100];
    for (int i = 1; i <= entries.length; i++) {
      entries[i - 1] = new QueueEntry(Collections.singletonMap(hashKey, i), Bytes.toBytes(i));
    }
    Transaction t = oracle.startTransaction();
    queue.enqueue(entries, t);
    oracle.commitTransaction(t);

    // we will dequeue with the given partitioning, two consumers in group, hence returns every other entry
    long groupId = 42;
    String groupName = "group";
    QueueConfig config = new QueueConfig(partitioner, true, 15, true);
    QueueConsumer consumer = simulateCrash ?
      // stateless consumer requires reconstruction of state every time, like after a crash
      new QueueConsumer(0, groupId, 2, groupName, hashKey, config) :
      new StatefulQueueConsumer(0, groupId, 2, groupName, hashKey, config);
    queue.configure(consumer, oracle.getReadPointer());

    // dequeue 15 should return entries: 2, 4, .., 30
    t = oracle.startTransaction();
    DequeueResult result = queue.dequeue(consumer, t.getReadPointer());
    oracle.commitTransaction(t);
    assertFalse(result.isEmpty());
    entries = result.getEntries();
    assertEquals(15, entries.length);
    for (int i = 0; i < 15; i++) {
      assertEquals(2 * (i + 1), Bytes.toInt(entries[i].getData()));
    }

    // dequeue 15 again, should return the same entries
    t = oracle.startTransaction();
    result = queue.dequeue(consumer, t.getReadPointer());
    oracle.commitTransaction(t);
    assertFalse(result.isEmpty());
    entries = result.getEntries();
    assertEquals(15, entries.length);
    for (int i = 0; i < 15; i++) {
      assertEquals(2 * (i + 1), Bytes.toInt(entries[i].getData()));
    }

    // ack all entries received, and then unack them
    t = oracle.startTransaction();
    QueueEntryPointer[] pointers = result.getEntryPointers();
    queue.ack(pointers, consumer, t);
    queue.unack(pointers, consumer, t);
    oracle.commitTransaction(t);

    // dequeue 15 again, should return the same entries
    t = oracle.startTransaction();
    result = queue.dequeue(consumer, t.getReadPointer());
    oracle.commitTransaction(t);
    assertFalse(result.isEmpty());
    entries = result.getEntries();
    assertEquals(15, entries.length);
    for (int i = 0; i < 15; i++) {
      assertEquals(2 * (i + 1), Bytes.toInt(entries[i].getData()));
    }

    // ack all entries received, and then finalize them
    t = oracle.startTransaction();
    pointers = result.getEntryPointers();
    queue.ack(pointers, consumer, t);
    oracle.commitTransaction(t);
    queue.finalize(pointers, consumer, numGroups, t);

    // dequeue 15 again, should now return new ones 32, 34, .. 60
    t = oracle.startTransaction();
    result = queue.dequeue(consumer, t.getReadPointer());
    oracle.commitTransaction(t);
    assertFalse(result.isEmpty());
    entries = result.getEntries();
    assertEquals(15, entries.length);
    for (int i = 0; i < 15; i++) {
      assertEquals(2 * (16 + i), Bytes.toInt(entries[i].getData()));
    }

    // ack 10 + finalize
    t = oracle.startTransaction();
    pointers = Arrays.copyOf(result.getEntryPointers(), 10);
    queue.ack(pointers, consumer, t);
    oracle.commitTransaction(t);
    queue.finalize(pointers, consumer, numGroups, t);

    // dequeue 15 again, should return the 5 previous ones again: 52, 54, ..., 60
    t = oracle.startTransaction();
    result = queue.dequeue(consumer, t.getReadPointer());
    oracle.commitTransaction(t);
    assertFalse(result.isEmpty());
    entries = result.getEntries();
    assertEquals(5, entries.length);
    for (int i = 0; i < 5; i++) {
      assertEquals(2 * (26 + i), Bytes.toInt(entries[i].getData()));
    }

    // ack the 5 + finalize
    t = oracle.startTransaction();
    pointers = result.getEntryPointers();
    queue.ack(pointers, consumer, t);
    oracle.commitTransaction(t);
    queue.finalize(pointers, consumer, numGroups, t);

    // dequeue 15 again, should return 15 new ones: 62, ..., 90
    t = oracle.startTransaction();
    result = queue.dequeue(consumer, t.getReadPointer());
    oracle.commitTransaction(t);
    assertFalse(result.isEmpty());
    entries = result.getEntries();
    assertEquals(15, entries.length);
    for (int i = 0; i < 15; i++) {
      assertEquals(2 * (31 + i), Bytes.toInt(entries[i].getData()));
    }

    // now we change the batch size for the consumer to 12 (reconfigure)
    config = new QueueConfig(partitioner, true, 12, true);
    consumer = simulateCrash ?
      new QueueConsumer(0, groupId, 2, groupName, hashKey, config) :
      new StatefulQueueConsumer(0, groupId, 2, groupName, hashKey, config);
    queue.configure(consumer, oracle.getReadPointer());

    // dequeue 12 with new consumer, should return the first 12 of previous 15: 62, ..., 84
    t = oracle.startTransaction();
    result = queue.dequeue(consumer, t.getReadPointer());
    oracle.commitTransaction(t);
    assertFalse(result.isEmpty());
    entries = result.getEntries();
    assertEquals(12, entries.length);
    for (int i = 0; i < 12; i++) {
      assertEquals(2 * (31 + i), Bytes.toInt(entries[i].getData()));
    }

    // ack all 12 + finalize
    t = oracle.startTransaction();
    pointers = result.getEntryPointers();
    queue.ack(pointers, consumer, t);
    oracle.commitTransaction(t);
    queue.finalize(pointers, consumer, numGroups, t);

    // dequeue 12 again, should return the remaining 3  of previous 15: 86, 88, 90
    t = oracle.startTransaction();
    result = queue.dequeue(consumer, t.getReadPointer());
    oracle.commitTransaction(t);
    assertFalse(result.isEmpty());
    entries = result.getEntries();
    assertEquals(3, entries.length);
    for (int i = 0; i < 3; i++) {
      assertEquals(2 * (43 + i), Bytes.toInt(entries[i].getData()));
    }

    // ack all of them + finalize
    t = oracle.startTransaction();
    pointers = result.getEntryPointers();
    queue.ack(pointers, consumer, t);
    oracle.commitTransaction(t);
    queue.finalize(pointers, consumer, numGroups, t);

    // dequeue another 12, should return only 5 remaining: 92, 94, ..., 100
    t = oracle.startTransaction();
    result = queue.dequeue(consumer, t.getReadPointer());
    oracle.commitTransaction(t);
    assertFalse(result.isEmpty());
    entries = result.getEntries();
    assertEquals(5, entries.length);
    for (int i = 0; i < 5; i++) {
      assertEquals(2 * (46 + i), Bytes.toInt(entries[i].getData()));
    }

    // ack all of them + finalize
    t = oracle.startTransaction();
    pointers = result.getEntryPointers();
    queue.ack(pointers, consumer, t);
    oracle.commitTransaction(t);
    queue.finalize(pointers, consumer, numGroups, t);

    // dequeue should return empty
    t = oracle.startTransaction();
    result = queue.dequeue(consumer, t.getReadPointer());
    oracle.commitTransaction(t);
    assertTrue(result.isEmpty());
  }

  @Test
  public void testBatchSyncFifo() throws OperationException {
    testBatchSyncFifo(false);
    testBatchSyncFifo(true);
  }

  public void testBatchSyncFifo(boolean simulateCrash) throws OperationException {

    TTQueue queue = createQueue();

    // enqueue a batch
    QueueEntry[] entries = new QueueEntry[75];
    for (int i = 1; i <= entries.length; i++) {
      entries[i - 1] = new QueueEntry(Bytes.toBytes(i));
    }
    Transaction t = oracle.startTransaction();
    queue.enqueue(entries, t);
    oracle.commitTransaction(t);

    // we will dequeue with fifo partitioning, two consumers in group, hence returns every other entry
    long groupId = 42;
    String groupName = "group";
    QueueConfig config = new QueueConfig(FIFO, true, 15, true);
    QueueConsumer consumer1 = simulateCrash ?
      new QueueConsumer(0, groupId, 2, groupName, config) :
      new StatefulQueueConsumer(0, groupId, 2, groupName, config);
    QueueConsumer consumer2 = simulateCrash ?
      new QueueConsumer(1, groupId, 2, groupName, config) :
      new StatefulQueueConsumer(1, groupId, 2, groupName, config);
    queue.configure(consumer1, oracle.getReadPointer());

    // dequeue 15 should return first 15 entries: 1, 2, .., 15
    t = oracle.startTransaction();
    DequeueResult result1 = queue.dequeue(consumer1, t.getReadPointer());
    oracle.commitTransaction(t);
    assertFalse(result1.isEmpty());
    entries = result1.getEntries();
    assertEquals(15, entries.length);
    for (int i = 0; i < 15; i++) {
      assertEquals(i + 1, Bytes.toInt(entries[i].getData()));
    }

    // dequeue 15 again, should return the same entries
    t = oracle.startTransaction();
    result1 = queue.dequeue(consumer1, t.getReadPointer());
    oracle.commitTransaction(t);
    assertFalse(result1.isEmpty());
    entries = result1.getEntries();
    assertEquals(15, entries.length);
    for (int i = 0; i < 15; i++) {
      assertEquals(i + 1, Bytes.toInt(entries[i].getData()));
    }

    // attempt to ack with different consumer -> fail
    t = oracle.startTransaction();
    QueueEntryPointer[] pointers = result1.getEntryPointers();
    try {
      queue.ack(pointers, consumer2, t);
      fail("ack sould have failed due to wrong consumer");
    } catch (OperationException e) {
      // expect ILLEGAL_ACK
      if (e.getStatus() != StatusCode.ILLEGAL_ACK) {
        throw e;
      }
    }
    oracle.commitTransaction(t);

    // dequeue with other consumer should now return next 15 entries: 16, 17, .., 30
    t = oracle.startTransaction();
    DequeueResult result2 = queue.dequeue(consumer2, t.getReadPointer());
    oracle.commitTransaction(t);
    assertFalse(result1.isEmpty());
    entries = result2.getEntries();
    assertEquals(15, entries.length);
    for (int i = 0; i < 15; i++) {
      assertEquals(i + 16, Bytes.toInt(entries[i].getData()));
    }

    // ack all entries received, and then unack them
    t = oracle.startTransaction();
    pointers = result1.getEntryPointers();
    queue.ack(pointers, consumer1, t);
    queue.unack(pointers, consumer1, t);
    oracle.commitTransaction(t);

    // dequeue 15 again, should return the same entries
    t = oracle.startTransaction();
    result1 = queue.dequeue(consumer1, t.getReadPointer());
    oracle.commitTransaction(t);
    assertFalse(result1.isEmpty());
    entries = result1.getEntries();
    assertEquals(15, entries.length);
    for (int i = 0; i < 15; i++) {
      assertEquals(i + 1, Bytes.toInt(entries[i].getData()));
    }

    // ack all entries received, and then finalize them
    t = oracle.startTransaction();
    pointers = result1.getEntryPointers();
    queue.ack(pointers, consumer1, t);
    queue.finalize(pointers, consumer1, 2, t);
    oracle.commitTransaction(t);

    // dequeue 15 again, should now return new ones 31, 32, .. 45
    t = oracle.startTransaction();
    result1 = queue.dequeue(consumer1, t.getReadPointer());
    oracle.commitTransaction(t);
    assertFalse(result1.isEmpty());
    entries = result1.getEntries();
    assertEquals(15, entries.length);
    for (int i = 0; i < 15; i++) {
      assertEquals(31 + i, Bytes.toInt(entries[i].getData()));
    }

    // ack 10 + finalize
    t = oracle.startTransaction();
    pointers = Arrays.copyOf(result1.getEntryPointers(), 10);
    queue.ack(pointers, consumer1, t);
    queue.finalize(pointers, consumer1, 2, t);
    oracle.commitTransaction(t);

    // dequeue 15 again, should return the 5 previous ones again: 41, 42, ..., 45
    t = oracle.startTransaction();
    result1 = queue.dequeue(consumer1, t.getReadPointer());
    oracle.commitTransaction(t);
    assertFalse(result1.isEmpty());
    entries = result1.getEntries();
    assertEquals(5, entries.length);
    for (int i = 0; i < 5; i++) {
      assertEquals(41 + i, Bytes.toInt(entries[i].getData()));
    }

    // ack the 5 + finalize
    t = oracle.startTransaction();
    pointers = result1.getEntryPointers();
    queue.ack(pointers, consumer1, t);
    queue.finalize(pointers, consumer1, 2, t);
    oracle.commitTransaction(t);

    // dequeue 15 again, should return 15 new ones: 46, ..., 60
    t = oracle.startTransaction();
    result1 = queue.dequeue(consumer1, t.getReadPointer());
    oracle.commitTransaction(t);
    assertFalse(result1.isEmpty());
    entries = result1.getEntries();
    assertEquals(15, entries.length);
    for (int i = 0; i < 15; i++) {
      assertEquals(46 + i, Bytes.toInt(entries[i].getData()));
    }

    // now we change the batch size for the consumer to 12 (reconfigure)
    config = new QueueConfig(FIFO, true, 12, true);
    consumer1 = simulateCrash ?
      new QueueConsumer(0, groupId, 2, groupName, config) :
      new StatefulQueueConsumer(0, groupId, 2, groupName, config);
    consumer2 = simulateCrash ?
      new QueueConsumer(1, groupId, 2, groupName, config) :
      new StatefulQueueConsumer(1, groupId, 2, groupName, config);
    queue.configure(consumer1, oracle.getReadPointer());

    // dequeue 12 with new consumer, should return the first 12 of previous 15: 46, 47, ..., 57
    t = oracle.startTransaction();
    result1 = queue.dequeue(consumer1, t.getReadPointer());
    oracle.commitTransaction(t);
    assertFalse(result1.isEmpty());
    entries = result1.getEntries();
    assertEquals(12, entries.length);
    for (int i = 0; i < 12; i++) {
      assertEquals(46 + i, Bytes.toInt(entries[i].getData()));
    }

    // dequeue 12 with new consumer 2, should return the first 12 of previous: 16, 17, ..., 27
    t = oracle.startTransaction();
    result2 = queue.dequeue(consumer2, t.getReadPointer());
    oracle.commitTransaction(t);
    assertFalse(result2.isEmpty());
    entries = result2.getEntries();
    assertEquals(12, entries.length);
    for (int i = 0; i < 12; i++) {
      assertEquals(16 + i, Bytes.toInt(entries[i].getData()));
    }

    // ack all 12 + finalize
    t = oracle.startTransaction();
    pointers = result1.getEntryPointers();
    queue.ack(pointers, consumer1, t);
    queue.finalize(pointers, consumer1, 2, t);
    pointers = result2.getEntryPointers();
    queue.ack(pointers, consumer2, t);
    queue.finalize(pointers, consumer2, 2, t);
    oracle.commitTransaction(t);

    // dequeue 12 again, should return the remaining 3  of previous 15: 58, 59, 60
    t = oracle.startTransaction();
    result1 = queue.dequeue(consumer1, t.getReadPointer());
    oracle.commitTransaction(t);
    assertFalse(result1.isEmpty());
    entries = result1.getEntries();
    assertEquals(3, entries.length);
    for (int i = 0; i < 3; i++) {
      assertEquals(58 + i, Bytes.toInt(entries[i].getData()));
    }

    // dequeue 12 again with consumer 2, should return the remaining 3  of previous 15: 28, 29, 30
    t = oracle.startTransaction();
    result2 = queue.dequeue(consumer2, t.getReadPointer());
    oracle.commitTransaction(t);
    assertFalse(result2.isEmpty());
    entries = result2.getEntries();
    assertEquals(3, entries.length);
    for (int i = 0; i < 3; i++) {
      assertEquals(28 + i, Bytes.toInt(entries[i].getData()));
    }

    // ack all of them + finalize
    t = oracle.startTransaction();
    pointers = result1.getEntryPointers();
    queue.ack(pointers, consumer1, t);
    queue.finalize(pointers, consumer1, 2, t);
    pointers = result2.getEntryPointers();
    queue.ack(pointers, consumer2, t);
    queue.finalize(pointers, consumer2, 2, t);
    oracle.commitTransaction(t);

    // dequeue another 12, should return some (around 5) of the 15 remaining: 61, 62, ...
    t = oracle.startTransaction();
    result1 = queue.dequeue(consumer1, t.getReadPointer());
    oracle.commitTransaction(t);
    assertFalse(result1.isEmpty());
    entries = result1.getEntries();
    assertTrue(entries.length > 2 && entries.length < 10);
    for (int i = 0; i < entries.length; i++) {
      assertEquals(61 + i, Bytes.toInt(entries[i].getData()));
    }
  }

  @Test
  public void testBatchAsyncDisjoint() throws OperationException {
    testBatchAsyncDisjoint(PartitionerType.HASH);
    testBatchAsyncDisjoint(PartitionerType.ROUND_ROBIN);
  }

  public void testBatchAsyncDisjoint(PartitionerType partitioner) throws OperationException {

    TTQueue queue = createQueue();

    // enqueue 100
    String hashKey = "h";
    QueueEntry[] entries = new QueueEntry[100];
    for (int i = 1; i <= entries.length; i++) {
      entries[i - 1] = new QueueEntry(Collections.singletonMap(hashKey, i), Bytes.toBytes(i));
    }
    Transaction t = oracle.startTransaction();
    queue.enqueue(entries, t);
    oracle.commitTransaction(t);

    // we will dequeue with the given partitioning, two consumers in group, hence returns every other entry
    long groupId = 42;
    String groupName = "group";
    QueueConfig config = new QueueConfig(partitioner, false, 15, true);
    QueueConsumer consumer0 = new StatefulQueueConsumer(0, groupId, 2, groupName, hashKey, config);
    QueueConsumer consumer = new StatefulQueueConsumer(1, groupId, 2, groupName, hashKey, config);
    queue.configure(consumer0, oracle.getReadPointer()); // we must configure with instance #0

    // dequeue 15 -> 1 .. 29
    t = oracle.startTransaction();
    DequeueResult result = queue.dequeue(consumer, t.getReadPointer());
    oracle.commitTransaction(t);
    assertFalse(result.isEmpty());
    entries = result.getEntries();
    assertEquals(15, entries.length);
    for (int i = 0; i < 15; i++) {
      assertEquals(2 * i + 1, Bytes.toInt(entries[i].getData()));
    }

    // dequeue another 15 -> 31 .. 59
    t = oracle.startTransaction();
    result = queue.dequeue(consumer, t.getReadPointer());
    oracle.commitTransaction(t);
    assertFalse(result.isEmpty());
    entries = result.getEntries();
    assertEquals(15, entries.length);
    for (int i = 0; i < 15; i++) {
      assertEquals(2 * i + 31, Bytes.toInt(entries[i].getData()));
    }

    // ack second 15 + finalize
    t = oracle.startTransaction();
    QueueEntryPointer[] pointers = result.getEntryPointers();
    queue.ack(pointers, consumer, t);
    queue.finalize(pointers, consumer, 2, t);
    oracle.commitTransaction(t);

    // ack second 15 again -> error
    t = oracle.startTransaction();
    try {
      queue.ack(pointers, consumer, t);
      fail("acking for the second time should fail");
    } catch (OperationException e) {
      // expect ILLEGAL_ACK
      if (e.getStatus() != StatusCode.ILLEGAL_ACK) {
        throw e;
      }
    }
    oracle.commitTransaction(t);

    // dequeue another 15 -> 61 .. 89
    t = oracle.startTransaction();
    result = queue.dequeue(consumer, t.getReadPointer());
    oracle.commitTransaction(t);
    assertFalse(result.isEmpty());
    entries = result.getEntries();
    assertEquals(15, entries.length);
    for (int i = 0; i < 15; i++) {
      assertEquals(2 * i + 61, Bytes.toInt(entries[i].getData()));
    }

    // ack first 10
    t = oracle.startTransaction();
    pointers = Arrays.copyOf(result.getEntryPointers(), 10);
    queue.ack(pointers, consumer, t);
    queue.finalize(pointers, consumer, 2, t);
    oracle.commitTransaction(t);

    // start new consumer (simulate crash)
    config = new QueueConfig(partitioner, false, 10, true);
    consumer = new StatefulQueueConsumer(1, groupId, 2, groupName, hashKey, config);
    queue.configure(consumer, oracle.getReadPointer());

    // dequeue 10 -> 1 .. 19
    t = oracle.startTransaction();
    result = queue.dequeue(consumer, t.getReadPointer());
    oracle.commitTransaction(t);
    assertFalse(result.isEmpty());
    entries = result.getEntries();
    assertEquals(10, entries.length);
    for (int i = 0; i < 10; i++) {
      assertEquals(2 * i + 1, Bytes.toInt(entries[i].getData()));
    }
    QueueEntryPointer[] pointers1 = result.getEntryPointers();

    // dequeue 10 -> 21 .. 29, 81 ... 89
    t = oracle.startTransaction();
    result = queue.dequeue(consumer, t.getReadPointer());
    oracle.commitTransaction(t);
    assertFalse(result.isEmpty());
    entries = result.getEntries();
    assertEquals(10, entries.length);
    for (int i = 0; i < 5; i++) {
      assertEquals(2 * i + 21, Bytes.toInt(entries[i].getData()));
    }
    for (int i = 5; i < 10; i++) {
      assertEquals(2 * i + 71, Bytes.toInt(entries[i].getData()));
    }
    QueueEntryPointer[] pointers2 = result.getEntryPointers();

    // dequeue 10 -> 91 .. 99
    t = oracle.startTransaction();
    result = queue.dequeue(consumer, t.getReadPointer());
    oracle.commitTransaction(t);
    assertFalse(result.isEmpty());
    entries = result.getEntries();
    assertEquals(5, entries.length);
    for (int i = 0; i < 5; i++) {
      assertEquals(2 * i + 91, Bytes.toInt(entries[i].getData()));
    }
    QueueEntryPointer[] pointers3 = result.getEntryPointers();

    // dequeue 10 -> empty
    t = oracle.startTransaction();
    result = queue.dequeue(consumer, t.getReadPointer());
    oracle.commitTransaction(t);
    assertTrue(result.isEmpty());

    // ack 1 .. 29
    t = oracle.startTransaction();
    pointers = Arrays.copyOf(pointers1, pointers1.length + 5);
    System.arraycopy(pointers2, 0, pointers, pointers1.length, 5);
    queue.ack(pointers, consumer, t);
    queue.finalize(pointers, consumer, 2, t);
    oracle.commitTransaction(t);

    // ack 81 .. 99
    t = oracle.startTransaction();
    // note pointers will be out of order
    pointers = Arrays.copyOf(pointers3, pointers3.length + 5);
    System.arraycopy(pointers2, 5, pointers, pointers3.length, 5);
    queue.ack(pointers, consumer, t);
    queue.finalize(pointers, consumer, 2, t);
    oracle.commitTransaction(t);

    // new consumer
    // start new consumer (simulate crash)
    config = new QueueConfig(partitioner, false, 20, true);
    consumer = new StatefulQueueConsumer(1, groupId, 2, groupName, hashKey, config);
    queue.configure(consumer, oracle.getReadPointer());

    // dequeue -> empty
    t = oracle.startTransaction();
    result = queue.dequeue(consumer, t.getReadPointer());
    oracle.commitTransaction(t);
    assertTrue(result.isEmpty());
  }

  @Test
  public void testBatchAsyncFifo() throws OperationException {

    TTQueue queue = createQueue();

    // enqueue 100
    QueueEntry[] entries = new QueueEntry[100];
    for (int i = 1; i <= entries.length; i++) {
      entries[i - 1] = new QueueEntry(Bytes.toBytes(i));
    }
    Transaction t = oracle.startTransaction();
    queue.enqueue(entries, t);
    oracle.commitTransaction(t);

    // we will dequeue with the given partitioning, two consumers in group, hence returns every other entry
    long groupId = 42;
    String groupName = "group";
    QueueConfig config = new QueueConfig(FIFO, false, 15, true);
    QueueConsumer consumer1 = new StatefulQueueConsumer(0, groupId, 2, groupName, config);
    QueueConsumer consumer2 = new StatefulQueueConsumer(1, groupId, 2, groupName, config);
    queue.configure(consumer1, oracle.getReadPointer());
    queue.configure(consumer2, oracle.getReadPointer());

    // dequeue 15 with first consumer -> 1 .. 15
    t = oracle.startTransaction();
    DequeueResult result1 = queue.dequeue(consumer1, t.getReadPointer());
    oracle.commitTransaction(t);
    assertFalse(result1.isEmpty());
    entries = result1.getEntries();
    assertEquals(15, entries.length);
    for (int i = 0; i < 15; i++) {
      assertEquals(i + 1, Bytes.toInt(entries[i].getData()));
    }

    // dequeue another 15 -> 16 .. 30
    t = oracle.startTransaction();
    result1 = queue.dequeue(consumer1, t.getReadPointer());
    oracle.commitTransaction(t);
    assertFalse(result1.isEmpty());
    entries = result1.getEntries();
    assertEquals(15, entries.length);
    for (int i = 0; i < 15; i++) {
      assertEquals(i + 16, Bytes.toInt(entries[i].getData()));
    }

    // dequeue 15 with second consumer -> 31 .. 45
    t = oracle.startTransaction();
    DequeueResult result2 = queue.dequeue(consumer2, t.getReadPointer());
    oracle.commitTransaction(t);
    assertFalse(result1.isEmpty());
    entries = result2.getEntries();
    assertEquals(15, entries.length);
    for (int i = 0; i < 15; i++) {
      assertEquals(i + 31, Bytes.toInt(entries[i].getData()));
    }

    // ack second batch with second consumer -> error
    t = oracle.startTransaction();
    QueueEntryPointer[] pointers = result1.getEntryPointers();
    try {
      queue.ack(pointers, consumer2, t);
      fail("acking with wrong consumer should fail");
    } catch (OperationException e) {
      // expect ILLEGAL_ACK
      if (e.getStatus() != StatusCode.ILLEGAL_ACK) {
        throw e;
      }
    }
    oracle.commitTransaction(t);

    // ack second batch with first consumer -> ok
    t = oracle.startTransaction();
    queue.ack(pointers, consumer1, t);
    queue.finalize(pointers, consumer1, 2, t);
    oracle.commitTransaction(t);

    // ack second batch again -> error
    t = oracle.startTransaction();
    try {
      queue.ack(pointers, consumer1, t);
      fail("acking for the second time should fail");
    } catch (OperationException e) {
      // expect ILLEGAL_ACK
      if (e.getStatus() != StatusCode.ILLEGAL_ACK) {
        throw e;
      }
    }
    oracle.commitTransaction(t);

    // simulate crash of consumer 1 - new consumer with batch size 10
    config = new QueueConfig(FIFO, false, 10, true);
    consumer1 = new StatefulQueueConsumer(0, groupId, 2, groupName, config);

    // dequeue 10 with first consumer 1 .. 10
    t = oracle.startTransaction();
    result1 = queue.dequeue(consumer1, t.getReadPointer());
    oracle.commitTransaction(t);
    assertFalse(result1.isEmpty());
    entries = result1.getEntries();
    assertEquals(10, entries.length);
    for (int i = 0; i < 10; i++) {
      assertEquals(i + 1, Bytes.toInt(entries[i].getData()));
    }

    // ack these 10
    t = oracle.startTransaction();
    pointers = result1.getEntryPointers();
    queue.ack(pointers, consumer1, t);
    queue.finalize(pointers, consumer1, 2, t);
    oracle.commitTransaction(t);

    // dequeue 10 with first consumer 11 .. 15
    t = oracle.startTransaction();
    result1 = queue.dequeue(consumer1, t.getReadPointer());
    oracle.commitTransaction(t);
    assertFalse(result1.isEmpty());
    entries = result1.getEntries();
    assertEquals(5, entries.length);
    for (int i = 0; i < 5; i++) {
      assertEquals(i + 11, Bytes.toInt(entries[i].getData()));
    }
    pointers = Arrays.copyOf(result1.getEntryPointers(), 15);

    // dequeue 10 with first consumer 46 .. 55
    t = oracle.startTransaction();
    result1 = queue.dequeue(consumer1, t.getReadPointer());
    oracle.commitTransaction(t);
    assertFalse(result1.isEmpty());
    entries = result1.getEntries();
    assertEquals(10, entries.length);
    for (int i = 0; i < 10; i++) {
      assertEquals(i + 46, Bytes.toInt(entries[i].getData()));
    }
    System.arraycopy(result1.getEntryPointers(), 0, pointers, 5, 10);

    // dequeue 15 with second consumer 56 .. 70
    t = oracle.startTransaction();
    result2 = queue.dequeue(consumer2, t.getReadPointer());
    oracle.commitTransaction(t);
    assertFalse(result2.isEmpty());
    entries = result2.getEntries();
    assertEquals(15, entries.length);
    for (int i = 0; i < 15; i++) {
      assertEquals(i + 56, Bytes.toInt(entries[i].getData()));
    }

    // ack previous 15 from first consumer at once
    t = oracle.startTransaction();
    queue.ack(pointers, consumer1, t);
    queue.finalize(pointers, consumer1, 2, t);
    oracle.commitTransaction(t);

    pointers = Arrays.copyOf(result2.getEntryPointers(), 30);
    // dequeue 15 with second consumer 71 .. 85
    t = oracle.startTransaction();
    result2 = queue.dequeue(consumer2, t.getReadPointer());
    oracle.commitTransaction(t);
    assertFalse(result2.isEmpty());
    entries = result2.getEntries();
    assertEquals(15, entries.length);
    for (int i = 0; i < 15; i++) {
      assertEquals(i + 71, Bytes.toInt(entries[i].getData()));
    }

    // ack last two batches with second consumer
    System.arraycopy(result2.getEntryPointers(), 0, pointers, 15, 15);
    t = oracle.startTransaction();
    queue.ack(pointers, consumer2, t);
    queue.finalize(pointers, consumer2, 2, t);
    oracle.commitTransaction(t);

    // dequeue 10 with first consumer 86 .. ?, less than 10 (only 15 left in queue)
    t = oracle.startTransaction();
    result1 = queue.dequeue(consumer1, t.getReadPointer());
    oracle.commitTransaction(t);
    assertFalse(result1.isEmpty());
    entries = result1.getEntries();
    assertTrue(1 < entries.length && entries.length < 10);
    for (int i = 0; i < entries.length; i++) {
      assertEquals(i + 86, Bytes.toInt(entries[i].getData()));
    }
    int dequeued = entries.length;

    // deqeuee 15 with second consumer ? .. ?, less than 15
    t = oracle.startTransaction();
    result2 = queue.dequeue(consumer2, t.getReadPointer());
    oracle.commitTransaction(t);
    assertFalse(result2.isEmpty());
    entries = result2.getEntries();
    assertTrue(1 < entries.length && entries.length < 15);
    for (int i = 0; i < entries.length; i++) {
      assertEquals(i + 86 + dequeued, Bytes.toInt(entries[i].getData()));
    }
    dequeued += entries.length;

    // enqueue another 30
    entries = new QueueEntry[30];
    for (int i = 1; i <= entries.length; i++) {
      entries[i - 1] = new QueueEntry(Bytes.toBytes(i + 100));
    }
    t = oracle.startTransaction();
    queue.enqueue(entries, t);
    oracle.commitTransaction(t);

    // dequeue 15 with second -> 15
    t = oracle.startTransaction();
    result2 = queue.dequeue(consumer2, t.getReadPointer());
    oracle.commitTransaction(t);
    assertFalse(result2.isEmpty());
    entries = result2.getEntries();
    assertEquals(15, entries.length);
    for (int i = 0; i < entries.length; i++) {
      assertEquals(i + 86 + dequeued, Bytes.toInt(entries[i].getData()));
    }
  }

  // this tests that the dequeue can deal with a batch of consecutive, invalid queue entries that is larger than the
  // dequeue batch size. If it does not deal with this condition correctly, it may return empty or even go into an
  // infinite loop!
  @Test//(timeout = 10000)
  public void testSkipBatchofInvalidEntries () throws OperationException {
    TTQueue queue = createQueue();

    // enqueue 20, then invalidate a batch of 10 in the middle
    QueueEntry[] entries = new QueueEntry[20];
    for (int i = 1; i <= entries.length; i++) {
      entries[i - 1] = new QueueEntry(Bytes.toBytes(i));
      entries[i - 1].addHashKey("p", i);
    }
    Transaction t = oracle.startTransaction();
    EnqueueResult enqResult = queue.enqueue(entries, t);
    queue.invalidate(Arrays.copyOfRange(enqResult.getEntryPointers(), 5, 15), t);
    oracle.commitTransaction(t);

    long groupId = 0;
    for (int batchSize = 1; batchSize < 12; batchSize++) {
      for (boolean returnBatch : new boolean[] { true, false }) {
        for (boolean singleEntry : new boolean[] { true, false }) {
          for (PartitionerType partitioner : new PartitionerType[] { FIFO, ROUND_ROBIN, HASH }) {
            testSkipBatchofInvalidEntries(queue, ++groupId, batchSize, returnBatch, singleEntry, partitioner);
          }
        }
      }
    }
  }

  public void testSkipBatchofInvalidEntries(TTQueue queue, long groupId, int batchSize, boolean returnBatch,
                                            boolean singleEntry, PartitionerType partitioner)
    throws OperationException {

    String groupName = "batch=" + batchSize + ":" + returnBatch + "," + (singleEntry ? "single" : "multi")
      + "," + partitioner;
    // System.out.println(groupName);
    QueueConfig config = new QueueConfig(partitioner, singleEntry, batchSize, returnBatch);
    QueueConsumer consumer = new StatefulQueueConsumer(0, groupId, 2, groupName, "p", config);
    queue.configure(consumer, oracle.getReadPointer());

    int numDequeued = 0;
    while (true) {
      Transaction t = oracle.startTransaction();
      DequeueResult result = queue.dequeue(consumer, t.getReadPointer());
      oracle.commitTransaction(t);
      if (result.isEmpty()) {
        break;
      }
      numDequeued += result.getEntries().length;
      t = oracle.startTransaction();
      queue.ack(result.getEntryPointers(), consumer, t);
      queue.finalize(result.getEntryPointers(), consumer, 1, t);
      oracle.commitTransaction(t);
    }
    int expected = partitioner == FIFO ? 10 : 5;
    assertEquals("Failure for " + groupName + ":", expected, numDequeued);
  }

  // tests that if we use hash partitioning, we can also consume entries without hash key
  @Test
  public void testHashWithoutHashKey() throws OperationException {
    TTQueue queue = createQueue();

    // enqueue 20
    QueueEntry[] entries = new QueueEntry[20];
    for (int i = 1; i <= entries.length; i++) {
      entries[i - 1] = new QueueEntry(Bytes.toBytes(i));
    }
    Transaction t = oracle.startTransaction();
<<<<<<< HEAD
    queue.enqueue(entries, t);
=======
    queue.enqueue(entries, t.getWriteVersion());
>>>>>>> 4e7110b9
    oracle.commitTransaction(t);

    QueueConfig config = new QueueConfig(HASH, false, 4, true);
    QueueConsumer[] consumers = {
      new StatefulQueueConsumer(0, 17, 2, "or'ly", "non-existent-hash-key", config),
      new StatefulQueueConsumer(1, 17, 2, "or'ly", "non-existent-hash-key", config) };
    queue.configure(consumers[0], oracle.getReadPointer());

    int numDequeued = 0;
    boolean allEmpty;
    do {
      allEmpty = true;
      for (QueueConsumer consumer : consumers) {
        t = oracle.startTransaction();
        DequeueResult result = queue.dequeue(consumer, t.getReadPointer());
        oracle.commitTransaction(t);
        if (result.isEmpty()) {
          continue;
        }
        allEmpty = false;
        numDequeued += result.getEntries().length;
        t = oracle.startTransaction();
        queue.ack(result.getEntryPointers(), consumer, t);
        queue.finalize(result.getEntryPointers(), consumer, 1, t);
        oracle.commitTransaction(t);
      }
    } while (!allEmpty);

    assertEquals(20, numDequeued);
  }

<<<<<<< HEAD
  // this tests that repeated reconfiguration (without changing the group size - that is not allowed if there are
  // dequeued entries) does not drop the dequeued entries.
  @Test
  public void testRepeatedConfigureDoesNotExpireEntries() throws OperationException {
    TTQueue queue = createQueue();

    // enqueue 20
    QueueEntry[] entries = new QueueEntry[20];
    for (int i = 1; i <= entries.length; i++) {
      entries[i - 1] = new QueueEntry(Bytes.toBytes(i));
    }
    Transaction t = oracle.startTransaction();
    queue.enqueue(entries, t);
    oracle.commitTransaction(t);

    QueueConfig config = new QueueConfig(FIFO, true, 20, true);
    QueueConsumer consumer = new StatefulQueueConsumer(0, 432567, 1, "xyz", config);
    queue.configure(consumer, oracle.getReadPointer());

    // dequeue but don't ack
    t = oracle.startTransaction();
    DequeueResult result = queue.dequeue(consumer, t.getReadPointer());
    oracle.commitTransaction(t);
    assertFalse(result.isEmpty());
    assertEquals(20, result.getEntries().length);

    // now reconfigure the consumer with the same group size several times
    for (int i = 0; i < MAX_CRASH_DEQUEUE_TRIES + 30; i++) {
      config = new QueueConfig(FIFO, true, 20 + i, true); // varying the batch size but nothing else
      consumer = new StatefulQueueConsumer(0, 432567, 1, "xyz", config);
      queue.configure(consumer, oracle.getReadPointer());
    }

    // dequeue should still return these entries
    t = oracle.startTransaction();
    result = queue.dequeue(consumer, t.getReadPointer());
    oracle.commitTransaction(t);
    assertFalse(result.isEmpty());
    assertEquals(20, result.getEntries().length);
  }

  // this tests that all configured groups can be listed
  @Test
  public void testListConfiguredGroups() throws OperationException {
    TTQueue queue = createQueue();

    long[] groupIds = { 0, Long.MIN_VALUE, Long.MAX_VALUE, 1, 42, 4536277 };

    for (long id : groupIds) {
      QueueConfig config = new QueueConfig(FIFO, true, 10, false);
      QueueConsumer consumer = new StatefulQueueConsumer(0, id, 1, "xyz", config);
      queue.configure(consumer, oracle.getReadPointer());
    }
    List<Long> returnedGroupIds = ((TTQueueNewOnVCTable)queue).listAllConfiguredGroups();
    assertEquals(groupIds.length, returnedGroupIds.size());
    for (long id : groupIds) {
      assertTrue(returnedGroupIds.contains(id));
    }

    // make sure getGroupID does not return an already configured group
    long id = queue.getGroupID();
    assertFalse(returnedGroupIds.contains(id));

    // get the queue info
    QueueAdmin.QueueInfo info = queue.getQueueInfo();
    assertNotNull(info.getJSONString());
    assertFalse(info.getJSONString().isEmpty());
    // System.out.println(info.getJSONString());
  }

  @Test
  public void testEviction() throws Exception {
    // Eviction should not remove entries dequeued or uncommited acked entries or unacked entries
    TTQueue queue = createQueue();

    // enqueue 20
    QueueEntry[] entries = new QueueEntry[20];
    for(int i = 1; i <= entries.length; ++i) {
      entries[i - 1] = new QueueEntry(Bytes.toBytes(i));
    }
    Transaction t = oracle.startTransaction();
    queue.enqueue(entries, t);
    oracle.commitTransaction(t);

    // Create 20 QueueEntryPointers for evicting
    QueueEntryPointer[] entryPointers = new QueueEntryPointer[entries.length];
    for(int i = 1; i <= entryPointers.length; ++i) {
      entryPointers[i - 1] = new QueueEntryPointer("dummyQueueName".getBytes(), i, 0);
    }

    // Store all transactions for committing later
    Transaction[] grp1TxnList = new Transaction[entries.length];
    Transaction[] grp2TxnList = new Transaction[entries.length];

    // Create 2 consumer groups with 2 consumers each, and dequeue
    QueueConsumer grp1Consumer1 = new StatefulQueueConsumer(0, 0, 2, new QueueConfig(ROUND_ROBIN, true, 5, false));
    queue.configure(grp1Consumer1, oracle.getReadPointer());
    QueueConsumer grp1Consumer2 = new StatefulQueueConsumer(1, 0, 2, new QueueConfig(ROUND_ROBIN, true, 5, false));
    queue.configure(grp1Consumer2, oracle.getReadPointer());
    QueueConsumer grp2Consumer1 = new StatefulQueueConsumer(0, 1, 2, new QueueConfig(ROUND_ROBIN, true, 5, false));
    queue.configure(grp2Consumer1, oracle.getReadPointer());
    QueueConsumer grp2Consumer2 = new StatefulQueueConsumer(1, 1, 2, new QueueConfig(ROUND_ROBIN, true, 5, false));
    queue.configure(grp2Consumer2, oracle.getReadPointer());

    // Group 2, Consumer 2
    for(int i = 1; i <= entries.length; i += 2) {
      t = oracle.startTransaction();
      DequeueResult result = queue.dequeue(grp2Consumer2, t.getReadPointer());
      Assert.assertFalse(result.isEmpty());
      Assert.assertEquals(i, Bytes.toInt(result.getEntry().getData()));
      // Eviction should not happen due to dequeue entries
      runFinalize(queue, entryPointers, grp1Consumer1, grp1Consumer2, grp2Consumer1, grp1Consumer2);
      assertFirstEntry(queue, 1);

      // Ack
      queue.ack(result.getEntryPointer(), grp2Consumer2, t);
      // Eviction should not happen due to uncommitted acks
      runFinalize(queue, entryPointers, grp1Consumer1, grp1Consumer2, grp2Consumer1, grp1Consumer2);
      assertFirstEntry(queue, 1);
      grp2TxnList[i - 1] = t;
    }

    // Group 2, Consumer 1
    for(int i = 2; i <= entries.length; i += 2) {
      t = oracle.startTransaction();
      DequeueResult result = queue.dequeue(grp2Consumer1, t.getReadPointer());
      Assert.assertFalse(result.isEmpty());
      Assert.assertEquals(i, Bytes.toInt(result.getEntry().getData()));
      // Eviction should not happen due to dequeue entries
      runFinalize(queue, entryPointers, grp1Consumer1, grp1Consumer2, grp2Consumer1, grp1Consumer2);
      assertFirstEntry(queue, 1);

      // Ack
      queue.ack(result.getEntryPointer(), grp2Consumer1, t);
      // Eviction should not happen due to uncommitted acks
      runFinalize(queue, entryPointers, grp1Consumer1, grp1Consumer2, grp2Consumer1, grp1Consumer2);
      assertFirstEntry(queue, 1);
      grp2TxnList[i - 1] = t;
    }

    // Group 1, Consumer 2
    for(int i = 1; i <= entries.length; i += 2) {
      t = oracle.startTransaction();
      DequeueResult result = queue.dequeue(grp1Consumer2, t.getReadPointer());
      Assert.assertFalse(result.isEmpty());
      Assert.assertEquals(i, Bytes.toInt(result.getEntry().getData()));
      // Eviction should not happen due to dequeue entries
      runFinalize(queue, entryPointers, grp1Consumer1, grp1Consumer2, grp2Consumer1, grp1Consumer2);
      assertFirstEntry(queue, 1);

      // Ack
      queue.ack(result.getEntryPointer(), grp1Consumer2, t);
      // Eviction should not happen due to uncommitted acks
      runFinalize(queue, entryPointers, grp1Consumer1, grp1Consumer2, grp2Consumer1, grp1Consumer2);
      assertFirstEntry(queue, 1);
      grp1TxnList[i - 1] = t;
    }

    // Group 1, Consumer 1
    for(int i = 2; i <= entries.length; i += 2) {
      t = oracle.startTransaction();
      DequeueResult result = queue.dequeue(grp1Consumer1, t.getReadPointer());
      Assert.assertFalse(result.isEmpty());
      Assert.assertEquals(i, Bytes.toInt(result.getEntry().getData()));
      // Eviction should not happen due to dequeue entries
      runFinalize(queue, entryPointers, grp1Consumer1, grp1Consumer2, grp2Consumer1, grp1Consumer2);
      assertFirstEntry(queue, 1);

      // Ack
      queue.ack(result.getEntryPointer(), grp1Consumer1, t);
      // Eviction should not happen due to uncommitted acks
      runFinalize(queue, entryPointers, grp1Consumer1, grp1Consumer2, grp2Consumer1, grp1Consumer2);
      assertFirstEntry(queue, 1);
      grp1TxnList[i - 1] = t;
    }

    // Commit all acks of Group 2
    for(Transaction t1 : grp2TxnList) {
      oracle.commitTransaction(t1);
      // Run finalize again
      runFinalize(queue, entryPointers, grp1Consumer1, grp1Consumer2, grp2Consumer1, grp1Consumer2);
      assertFirstEntry(queue, 1);
    }

    // Commit all acks of Group 1
    int i = 1;
    for(Transaction t1 : grp1TxnList) {
      oracle.commitTransaction(t1);
      // Run finalize again
      runFinalize(queue, entryPointers, grp1Consumer1, grp1Consumer2, grp2Consumer1, grp1Consumer2);
      int newFirstEntry = i == entries.length ? i : i + 1;   // Last entry will not get evicted
      i++;
      assertFirstEntry(queue, newFirstEntry);
    }
  }

  private void assertFirstEntry(TTQueue queue, int expectedEntry) throws OperationException {
    QueueConsumer consumer = new StatefulQueueConsumer(0, timeOracle.getTimestamp(), 1,
                                                       new QueueConfig(FIFO, true, 5, false));
    queue.configure(consumer, oracle.getReadPointer());
    DequeueResult dequeueResult = queue.dequeue(consumer, oracle.getReadPointer());
    Assert.assertFalse(dequeueResult.isEmpty());
    Assert.assertEquals(expectedEntry, Bytes.toInt(dequeueResult.getEntry().getData()));
  }

  private void runFinalize(TTQueue queue, QueueEntryPointer[] entryPointers, QueueConsumer grp1Consumer1,
                           QueueConsumer grp1Consumer2, QueueConsumer grp2Consumer1, QueueConsumer grp2Consumer2)
    throws OperationException {
    queue.finalize(entryPointers, grp2Consumer2, 2, new Transaction(getDirtyWriteVersion(), oracle.getReadPointer()));
    queue.finalize(entryPointers, grp2Consumer1, 2, new Transaction(getDirtyWriteVersion(), oracle.getReadPointer()));
    queue.finalize(entryPointers, grp1Consumer2, 2, new Transaction(getDirtyWriteVersion(), oracle.getReadPointer()));
    queue.finalize(entryPointers, grp1Consumer1, 2, new Transaction(getDirtyWriteVersion(), oracle.getReadPointer()));

    // Need to run finalize 2 times, since eviction information gets cleared every time we run configure for
    // verification, also the previous finalize with grp1Consumer1 wouldn't write the eviction information till
    // the end of the finalize function, hence (available groups == total groups) check will fail
    queue.finalize(entryPointers, grp1Consumer1, 2, new Transaction(getDirtyWriteVersion(), oracle.getReadPointer()));
  }
}
=======
  private interface QueueConsumerHolder {
    QueueConsumer getQueueConsumer(QueueConsumer consumer);
  }

  @Test
  public void testQueueStateType() throws Exception {
    // QueueConsumer.StateType.UNINITIALIZED
    // This simulates a consumer crash every time
    List<List<Integer>> expected = Lists.newArrayListWithCapacity(3);
    expected.add(Lists.newArrayList(1, 2, 3, 4, 5));
    expected.add(Lists.newArrayList(1, 2, 3, 4, 5));
    expected.add(Lists.newArrayList(6, 7, 8, 9, 10));
    testQueueStateType(expected.iterator(),
                       new QueueConsumerHolder() {
                         @Override
                         public QueueConsumer getQueueConsumer(QueueConsumer consumer) {
                           consumer.setQueueState(null);
                           consumer.setStateType(QueueConsumer.StateType.UNINITIALIZED);
                           return consumer;
                         }
                       });

    // QueueConsumer.StateType.INITIALIZED
    // The consumer does not crash anytime
    expected = Lists.newArrayListWithCapacity(3);
    expected.add(Lists.newArrayList(1, 2, 3, 4, 5));
    expected.add(Lists.newArrayList(6, 7, 8, 9, 10));
    expected.add(Lists.newArrayList(11, 12, 13, 14, 15));
    testQueueStateType(expected.iterator(), new QueueConsumerHolder() {
      @Override
      public QueueConsumer getQueueConsumer(QueueConsumer consumer) {
        return consumer;
      }
    });

    // QueueConsumer.StateType.NOT_FOUND
    // The consumer does not crash anytime, but cached state disappears!
    expected = Lists.newArrayListWithCapacity(3);
    expected.add(Lists.newArrayList(1, 2, 3, 4, 5));
    expected.add(Lists.newArrayList(6, 7, 8, 9, 10));
    expected.add(Lists.newArrayList(11, 12, 13, 14, 15));
    testQueueStateType(expected.iterator(), new QueueConsumerHolder() {
      @Override
      public QueueConsumer getQueueConsumer(QueueConsumer consumer) {
        consumer.setQueueState(null);
        consumer.setStateType(QueueConsumer.StateType.NOT_FOUND);
        return consumer;
      }
    });
  }

  private void testQueueStateType(Iterator<List<Integer>> expectedDequeues, QueueConsumerHolder consumerHolder)
    throws Exception {
    TTQueue queue = createQueue();

    // enqueue 20 entries
    QueueEntry[] entries = new QueueEntry[20];
    for (int i = 1; i <= entries.length; i++) {
      entries[i - 1] = new QueueEntry(Bytes.toBytes(i));
    }
    Transaction t = oracle.startTransaction();
    queue.enqueue(entries, t.getWriteVersion());
    oracle.commitTransaction(t);

    // Dequeue 5 entries in batch, async mode
    QueueConsumer consumer = new StatefulQueueConsumer(0, 0, 1, new QueueConfig(FIFO, false, 5, true));
    queue.configure(consumer);
    Transaction t1 = oracle.startTransaction();
    DequeueResult result1 = queue.dequeue(consumerHolder.getQueueConsumer(consumer), t1.getReadPointer());
    assertEquals(QueueConsumer.StateType.INITIALIZED, consumer.getStateType());
    assertDequeueEquals(expectedDequeues.next(), result1.getEntries());

    // Dequeue again without acking
    Transaction t2 = oracle.startTransaction();
    DequeueResult result2 = queue.dequeue(consumerHolder.getQueueConsumer(consumer), t2.getReadPointer());
    assertEquals(QueueConsumer.StateType.INITIALIZED, consumer.getStateType());
    assertDequeueEquals(expectedDequeues.next(), result2.getEntries());

    // Ack and commit t2
    queue.ack(result2.getEntryPointers(), consumerHolder.getQueueConsumer(consumer), t2.getReadPointer());
    oracle.commitTransaction(t2);

    // Dequeue once more
    Transaction t3 = oracle.startTransaction();
    DequeueResult result3 = queue.dequeue(consumerHolder.getQueueConsumer(consumer), t3.getReadPointer());
    assertEquals(QueueConsumer.StateType.INITIALIZED, consumer.getStateType());
    assertDequeueEquals(expectedDequeues.next(), result3.getEntries());

    // Depending on consumer stateType we may have result1 == result2, so no point in acking here

    // Abort transactions t1 and t3
    oracle.abortTransaction(t1);
    oracle.removeTransaction(t1);
    oracle.abortTransaction(t3);
    oracle.removeTransaction(t3);
  }

  private void assertDequeueEquals(List<Integer> expected, QueueEntry[] actual) {
    List<Integer> actualList = Lists.newArrayListWithCapacity(actual.length);

    for (QueueEntry anActual : actual) {
      actualList.add(Bytes.toInt(anActual.getData()));
    }

    Assert.assertEquals(expected, actualList);
  }
}
>>>>>>> 4e7110b9
<|MERGE_RESOLUTION|>--- conflicted
+++ resolved
@@ -2208,11 +2208,7 @@
       entries[i - 1] = new QueueEntry(Bytes.toBytes(i));
     }
     Transaction t = oracle.startTransaction();
-<<<<<<< HEAD
     queue.enqueue(entries, t);
-=======
-    queue.enqueue(entries, t.getWriteVersion());
->>>>>>> 4e7110b9
     oracle.commitTransaction(t);
 
     QueueConfig config = new QueueConfig(HASH, false, 4, true);
@@ -2244,7 +2240,6 @@
     assertEquals(20, numDequeued);
   }
 
-<<<<<<< HEAD
   // this tests that repeated reconfiguration (without changing the group size - that is not allowed if there are
   // dequeued entries) does not drop the dequeued entries.
   @Test
@@ -2462,9 +2457,9 @@
     // verification, also the previous finalize with grp1Consumer1 wouldn't write the eviction information till
     // the end of the finalize function, hence (available groups == total groups) check will fail
     queue.finalize(entryPointers, grp1Consumer1, 2, new Transaction(getDirtyWriteVersion(), oracle.getReadPointer()));
-  }
-}
-=======
+
+  }
+
   private interface QueueConsumerHolder {
     QueueConsumer getQueueConsumer(QueueConsumer consumer);
   }
@@ -2526,12 +2521,12 @@
       entries[i - 1] = new QueueEntry(Bytes.toBytes(i));
     }
     Transaction t = oracle.startTransaction();
-    queue.enqueue(entries, t.getWriteVersion());
+    queue.enqueue(entries, t);
     oracle.commitTransaction(t);
 
     // Dequeue 5 entries in batch, async mode
     QueueConsumer consumer = new StatefulQueueConsumer(0, 0, 1, new QueueConfig(FIFO, false, 5, true));
-    queue.configure(consumer);
+    queue.configure(consumer, oracle.getReadPointer());
     Transaction t1 = oracle.startTransaction();
     DequeueResult result1 = queue.dequeue(consumerHolder.getQueueConsumer(consumer), t1.getReadPointer());
     assertEquals(QueueConsumer.StateType.INITIALIZED, consumer.getStateType());
@@ -2544,7 +2539,7 @@
     assertDequeueEquals(expectedDequeues.next(), result2.getEntries());
 
     // Ack and commit t2
-    queue.ack(result2.getEntryPointers(), consumerHolder.getQueueConsumer(consumer), t2.getReadPointer());
+    queue.ack(result2.getEntryPointers(), consumerHolder.getQueueConsumer(consumer), t2);
     oracle.commitTransaction(t2);
 
     // Dequeue once more
@@ -2572,4 +2567,3 @@
     Assert.assertEquals(expected, actualList);
   }
 }
->>>>>>> 4e7110b9
