<?xml version="1.0" encoding="UTF-8"?>
<!--
  Copyright © 2014-2019 Cask Data, Inc.

  Licensed under the Apache License, Version 2.0 (the "License"); you may not
  use this file except in compliance with the License. You may obtain a copy of
  the License at

  http://www.apache.org/licenses/LICENSE-2.0

  Unless required by applicable law or agreed to in writing, software
  distributed under the License is distributed on an "AS IS" BASIS, WITHOUT
  WARRANTIES OR CONDITIONS OF ANY KIND, either express or implied. See the
  License for the specific language governing permissions and limitations under
  the License.
  -->

<project xmlns="http://maven.apache.org/POM/4.0.0"
         xmlns:xsi="http://www.w3.org/2001/XMLSchema-instance"
         xsi:schemaLocation="http://maven.apache.org/POM/4.0.0 http://maven.apache.org/xsd/maven-4.0.0.xsd">
  <modelVersion>4.0.0</modelVersion>

  <parent>
    <groupId>io.cdap.cdap</groupId>
    <artifactId>cdap</artifactId>
    <version>6.8.0-SNAPSHOT</version>
  </parent>

  <artifactId>cdap-ui</artifactId>
  <name>CDAP UI</name>

  <properties>
    <app.main.class>io.cdap.cdap.ui.ConfigurationJsonTool</app.main.class>
    <!--
      Note: Do not update this while bumping versions for a CDAP release.
      Only update this when releasing a new UI pack.
    -->
    <ui.pack.version>4.3.4_p7</ui.pack.version>
  </properties>

  <dependencies>
    <dependency>
      <groupId>io.cdap.cdap</groupId>
      <artifactId>cdap-common</artifactId>
      <version>${project.version}</version>
    </dependency>
    <dependency>
      <groupId>io.cdap.cdap</groupId>
      <artifactId>cdap-common</artifactId>
      <version>${project.version}</version>
      <type>test-jar</type>
      <scope>test</scope>
    </dependency>
    <dependency>
      <groupId>junit</groupId>
      <artifactId>junit</artifactId>
    </dependency>
    <dependency>
      <groupId>ch.qos.logback</groupId>
      <artifactId>logback-core</artifactId>
      <scope>test</scope>
    </dependency>
    <dependency>
      <groupId>ch.qos.logback</groupId>
      <artifactId>logback-classic</artifactId>
      <scope>test</scope>
    </dependency>
  </dependencies>

  <build>
    <plugins>
      <plugin>
        <artifactId>maven-clean-plugin</artifactId>
        <version>2.6.1</version>
        <configuration>
          <filesets>
            <fileset>
              <directory>node_modules</directory>
              <followSymlinks>false</followSymlinks>
            </fileset>
            <fileset>
              <directory>dist</directory>
              <followSymlinks>false</followSymlinks>
            </fileset>
            <fileset>
              <directory>cdap_dist</directory>
              <followSymlinks>false</followSymlinks>
            </fileset>
            <fileset>
              <directory>login_dist</directory>
              <followSymlinks>false</followSymlinks>
            </fileset>
            <fileset>
              <directory>common_dist</directory>
              <followSymlinks>false</followSymlinks>
            </fileset>
            <fileset>
              <directory>node</directory>
              <followSymlinks>false</followSymlinks>
            </fileset>

          </filesets>
        </configuration>
      </plugin>
      <plugin>
        <groupId>org.apache.maven.plugins</groupId>
        <artifactId>maven-dependency-plugin</artifactId>
        <version>2.8</version>
        <executions>
          <execution>
            <id>copy-dependencies</id>
            <phase>prepare-package</phase>
            <goals>
              <goal>copy-dependencies</goal>
            </goals>
            <configuration combine.self="override">
              <outputDirectory>${stage.lib.dir}</outputDirectory>
              <overWriteReleases>false</overWriteReleases>
              <overWriteSnapshots>false</overWriteSnapshots>
              <overWriteIfNewer>true</overWriteIfNewer>
              <excludeGroupIds>org.apache.hbase,asm,org.apache.zookeeper,org.apache.kafka,org.apache.twill,\
                org.apache.httpcomponents,org.apache.thrift,org.apache.flume,org.apache.avro,org.ow2.asm,\
                com.google.inject,org.apache.hadoop,commons-codec,com.google.inject.extensions,\
                io.cdap.http,org.codehaus.jackson</excludeGroupIds>
              <excludeArtifactIds>cdap-proto,tephra,zkclient,servlet-api,common-http,\
                common-lang,common-io</excludeArtifactIds>
              <prependGroupId>true</prependGroupId>
              <silent>true</silent>
              <includeScope>runtime</includeScope>
            </configuration>
          </execution>
        </executions>
      </plugin>
    </plugins>
    <pluginManagement>
      <plugins>
        <plugin>
          <groupId>org.apache.rat</groupId>
          <artifactId>apache-rat-plugin</artifactId>
          <version>0.10</version>
          <executions>
            <execution>
              <id>rat-check</id>
              <phase>validate</phase>
              <goals>
                <goal>check</goal>
              </goals>
              <configuration>
                <excludes>
                  <exclude>**/*.iml</exclude>
                  <exclude>**/*.editorconfig</exclude>
                  <exclude>**/server_dist/**</exclude>
                  <exclude>**/server/config/development/session_secret.key</exclude>
                  <exclude>**/*.babelrc</exclude>
                  <exclude>**/*.jshintrc</exclude>
                  <exclude>**/*.jshintignore</exclude>
                  <exclude>**/*.eslintrc.json</exclude>
                  <exclude>**/*.eslintignore</exclude>
                  <exclude>**/*.stylelintignore</exclude>
                  <exclude>**/*.stylelintrc</exclude>
                  <exclude>**/*.svg</exclude>
                  <exclude>**/*__mocks__/**</exclude>
                  <exclude>**/bower_components/**</exclude>
                  <exclude>**/*.bowerrc</exclude>
                  <exclude>**/node_modules/**</exclude>
                  <exclude>**/coverage/**</exclude>
                  <exclude>**/dist/**</exclude>
                  <exclude>**/common_dist/**</exclude>
                  <exclude>**/cdap_dist/**</exclude>
                  <exclude>**/login_dist/**</exclude>
                  <exclude>**/logs/**</exclude>
                  <exclude>**/npm-debug.log</exclude>
                  <exclude>**/node/**</exclude>
                  <exclude>**/*.json</exclude>
                  <exclude>**/*.csv</exclude>
                  <exclude>**/*.lock</exclude>
                  <exclude>**/*.yaml</exclude>
                  <exclude>**/dll/**</exclude>
                  <exclude>**/LICENSE-node</exclude>
                  <exclude>**/cdap-ui-upgrade/**</exclude>
                  <exclude>**/storybook-static/**</exclude>
                  <exclude>**/*.snap</exclude>
                  <exclude>**/*.rst</exclude>
                  <exclude>**/cypress/fixtures/**</exclude>
                  <exclude>**/gitpod/**</exclude>
                  <exclude>**/*.md</exclude>
                  <exclude>**/*.yml</exclude>
                  <exclude>**/*.Dockerfile</exclude>
                </excludes>
              </configuration>
            </execution>
          </executions>
        </plugin>
      </plugins>
    </pluginManagement>
  </build>

  <profiles>
    <profile>
      <id>dist</id>
      <properties>
        <package.deb.depends>--depends cdap --replaces cdap-web-app --conflicts cdap-web-app --replaces 'cdap-ui (&lt;&lt; 3.4.0)'</package.deb.depends>
        <package.rpm.depends>--depends cdap --replaces cdap-web-app --conflicts cdap-web-app --replaces 'cdap-ui &lt; 3.4.0'</package.rpm.depends>
        <package.deb.arch>amd64</package.deb.arch>
        <package.rpm.arch>x86_64</package.rpm.arch>
        <ui.build.name>cdap-prod-build</ui.build.name>
      </properties>
      <build>
        <plugins>
          <plugin>
            <groupId>com.github.eirslett</groupId>
            <artifactId>frontend-maven-plugin</artifactId>
<<<<<<< HEAD
            <version>1.11.0</version>
=======
            <version>1.12.0</version>
>>>>>>> 6f2978a7
            <executions>
              <execution>
                <id>dist</id>
                <goals>
                  <goal>install-node-and-yarn</goal>
                </goals>
                <configuration>
                  <nodeVersion>v10.16.2</nodeVersion>
                  <yarnVersion>v1.7.0</yarnVersion>
                </configuration>
              </execution>
              <execution>
                <id>install-node-gyp</id>
                <goals>
                  <goal>yarn</goal>
                </goals>
                <configuration>
                  <arguments>global add node-gyp@6.1.0</arguments>
                </configuration>
              </execution>
              <execution>
                <id>yarn-install</id>
                <goals>
                  <goal>yarn</goal>
                </goals>
                <configuration>
                  <arguments>install --silent --frozen-lockfile</arguments>
                </configuration>
              </execution>
              <execution>
                <id>bower-install</id>
                <goals>
                  <goal>bower</goal>
                </goals>
                <configuration>
                  <arguments>install --allow-root</arguments>
                </configuration>
              </execution>
              <execution>
                <id>build-ui</id>
                <goals>
                  <goal>yarn</goal>
                </goals>
                <configuration>
                  <arguments>run ${ui.build.name}</arguments>
                </configuration>
              </execution>
              <execution>
                <id>build-ui-angular</id>
                <goals>
                  <goal>yarn</goal>
                </goals>
                <configuration>
                  <arguments>run distribute</arguments>
                </configuration>
              </execution>
              <execution>
                <id>build-node-app</id>
                <goals>
                  <goal>yarn</goal>
                </goals>
                <configuration>
                  <arguments>run build-server</arguments>
                </configuration>
              </execution>
            </executions>
          </plugin>
          <plugin>
            <groupId>org.apache.maven.plugins</groupId>
            <artifactId>maven-antrun-plugin</artifactId>
            <version>1.7</version>
            <executions>
              <execution>
                <id>copy-enterprise</id>
                <phase>process-resources</phase>
                <goals>
                  <goal>run</goal>
                </goals>
                <configuration>
                  <target>
                    <copy todir="${stage.opt.dir}">
                      <fileset dir="packaged">
                        <exclude name="node_modules/**" />
                      </fileset>
                    </copy>
                    <copy todir = "${stage.opt.dir}/bin">
                      <fileset dir = "node">
                        <include name="node" />
                      </fileset>
                    </copy>
                    <copy todir = "${stage.opt.dir}/templates">
                      <fileset dir = "templates" />
                    </copy>
                    <copy todir = "${stage.opt.dir}">
                      <fileset dir = "./">
                        <include name="LICENSE-node" />
                      </fileset>
                    </copy>
                    <copy todir = "${stage.opt.dir}/cdap-ui-upgrade">
                      <fileset dir = "cdap-ui-upgrade" />
                    </copy>
                  </target>
                </configuration>
              </execution>
            </executions>
          </plugin>
        </plugins>
      </build>
    </profile>
    <profile>
      <id>build-storybook</id>
      <build>
        <plugins>
          <plugin>
            <groupId>com.github.eirslett</groupId>
            <artifactId>frontend-maven-plugin</artifactId>
<<<<<<< HEAD
            <version>1.11.0</version>
=======
            <version>1.12.0</version>
>>>>>>> 6f2978a7
            <executions>
              <execution>
                <id>dist</id>
                <goals>
                  <goal>install-node-and-yarn</goal>
                </goals>
                <configuration>
                  <nodeVersion>v10.16.2</nodeVersion>
                  <yarnVersion>v1.7.0</yarnVersion>
                </configuration>
              </execution>
              <execution>
                <id>install-node-gyp</id>
                <goals>
                  <goal>yarn</goal>
                </goals>
                <configuration>
                  <arguments>global add node-gyp@6.1.0</arguments>
                </configuration>
              </execution>
              <execution>
                <id>yarn-install</id>
                <goals>
                  <goal>yarn</goal>
                </goals>
                <configuration>
                  <arguments>install --silent --frozen-lockfile</arguments>
                </configuration>
              </execution>
              <execution>
                <id>build-ui-storybook</id>
                <goals>
                  <goal>yarn</goal>
                </goals>
                <configuration>
                  <arguments>run build-storybook</arguments>
                </configuration>
              </execution>
              <execution>
                <id>run-ui-unit-tests</id>
                <goals>
                  <goal>yarn</goal>
                </goals>
                <configuration>
                  <arguments>jest</arguments>
                </configuration>
              </execution>
            </executions>
          </plugin>
        </plugins>
      </build>
    </profile>
    <profile>
      <id>rpm-prepare</id>
      <build>
        <plugins>
          <plugin>
            <groupId>org.apache.maven.plugins</groupId>
            <artifactId>maven-resources-plugin</artifactId>
            <version>2.6</version>
          </plugin>
          <plugin>
            <groupId>org.apache.maven.plugins</groupId>
            <artifactId>maven-antrun-plugin</artifactId>
            <version>1.7</version>
          </plugin>
        </plugins>
      </build>
    </profile>

    <profile>
      <id>deb-prepare</id>
      <build>
        <plugins>
          <plugin>
            <groupId>org.apache.maven.plugins</groupId>
            <artifactId>maven-resources-plugin</artifactId>
            <version>2.6</version>
          </plugin>
          <plugin>
            <groupId>org.apache.maven.plugins</groupId>
            <artifactId>maven-antrun-plugin</artifactId>
            <version>1.7</version>
          </plugin>
        </plugins>
      </build>
    </profile>

    <profile>
      <id>rpm</id>
      <build>
        <plugins>
          <plugin>
            <groupId>org.codehaus.mojo</groupId>
            <artifactId>exec-maven-plugin</artifactId>
            <version>1.3.1</version>
          </plugin>

          <!-- Extra deployment for rpm package. -->
          <!-- This has to be in child level, otherwise all modules would try to deploy. -->
          <plugin>
            <groupId>org.apache.maven.plugins</groupId>
            <artifactId>maven-deploy-plugin</artifactId>
            <version>2.8</version>
            <executions>
              <execution>
                <id>deploy-rpm</id>
                <phase>deploy</phase>
                <goals>
                  <goal>deploy-file</goal>
                </goals>
                <configuration>
                  <version>${project.version}</version>
                  <groupId>${dist.deploy.groupId}</groupId>
                  <artifactId>${project.artifactId}</artifactId>
                  <packaging>noarch.rpm</packaging>
                  <generatePom>false</generatePom>
                  <file>${project.build.directory}/${project.artifactId}-${package.version}-1.noarch.rpm</file>
                  <classifier>1</classifier>
                  <repositoryId>continuuity</repositoryId>
                  <url>${deploy.url}</url>
                </configuration>
              </execution>
            </executions>
          </plugin>
        </plugins>
      </build>
    </profile>

    <profile>
      <id>deb</id>
      <build>
        <plugins>
          <plugin>
            <groupId>org.codehaus.mojo</groupId>
            <artifactId>exec-maven-plugin</artifactId>
            <version>1.3.1</version>
          </plugin>

          <!-- Extra deployment for deb package -->
          <!-- This has to be in child level, otherwise all modules would try to deploy. -->
          <plugin>
            <groupId>org.apache.maven.plugins</groupId>
            <artifactId>maven-deploy-plugin</artifactId>
            <version>2.8</version>
            <executions>
              <execution>
                <id>deploy-deb</id>
                <phase>deploy</phase>
                <goals>
                  <goal>deploy-file</goal>
                </goals>
                <configuration>
                  <version>${project.version}</version>
                  <groupId>${dist.deploy.groupId}</groupId>
                  <artifactId>${project.artifactId}</artifactId>
                  <packaging>deb</packaging>
                  <generatePom>false</generatePom>
                  <file>${project.build.directory}/${project.artifactId}_${package.version}-1_all.deb</file>
                  <repositoryId>continuuity</repositoryId>
                  <url>${deploy.url}</url>
                </configuration>
              </execution>
            </executions>
          </plugin>
        </plugins>
      </build>
    </profile>

    <profile>
      <id>tgz</id>
      <build>
        <plugins>
          <plugin>
            <groupId>org.apache.maven.plugins</groupId>
            <artifactId>maven-assembly-plugin</artifactId>
            <version>2.4</version>
          </plugin>

          <!-- Extra deployment for tgz package -->
          <!-- This has to be in child level, otherwise all modules would try to deploy. -->
          <plugin>
            <groupId>org.apache.maven.plugins</groupId>
            <artifactId>maven-deploy-plugin</artifactId>
            <version>2.8</version>
            <executions>
              <execution>
                <id>deploy-tgz</id>
                <phase>deploy</phase>
                <goals>
                  <goal>deploy-file</goal>
                </goals>
                <configuration>
                  <version>${project.version}</version>
                  <groupId>${dist.deploy.groupId}</groupId>
                  <artifactId>${project.artifactId}</artifactId>
                  <packaging>tar.gz</packaging>
                  <generatePom>false</generatePom>
                  <file>${project.build.directory}/${project.artifactId}-${package.version}.tar.gz</file>
                  <repositoryId>continuuity</repositoryId>
                  <url>${deploy.url}</url>
                </configuration>
              </execution>
            </executions>
          </plugin>
        </plugins>
      </build>
    </profile>

  </profiles>
</project><|MERGE_RESOLUTION|>--- conflicted
+++ resolved
@@ -210,11 +210,7 @@
           <plugin>
             <groupId>com.github.eirslett</groupId>
             <artifactId>frontend-maven-plugin</artifactId>
-<<<<<<< HEAD
-            <version>1.11.0</version>
-=======
             <version>1.12.0</version>
->>>>>>> 6f2978a7
             <executions>
               <execution>
                 <id>dist</id>
@@ -331,11 +327,7 @@
           <plugin>
             <groupId>com.github.eirslett</groupId>
             <artifactId>frontend-maven-plugin</artifactId>
-<<<<<<< HEAD
-            <version>1.11.0</version>
-=======
             <version>1.12.0</version>
->>>>>>> 6f2978a7
             <executions>
               <execution>
                 <id>dist</id>
