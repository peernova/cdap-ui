--- conflicted
+++ resolved
@@ -4,6 +4,7 @@
 import com.continuuity.common.utils.ImmutablePair;
 import com.google.common.collect.ImmutableList;
 import com.google.common.collect.ImmutableMap;
+import java.util.HashMap;
 import org.jboss.netty.handler.codec.http.HttpMethod;
 
 import java.util.List;
@@ -19,18 +20,14 @@
 public final class RouterPathLookup {
   private static final String VERSION = Constants.Gateway.GATEWAY_VERSION;
 
-<<<<<<< HEAD
-  private static final String REROUTED_PATH = VERSION +
-      "/?/apps/([A-Za-z0-9_]+)/(flows|procedures|mapreduce|workflows)/([A-Za-z0-9_]+)/" +
-      "(status|start|stop|history|runtimeargs)";
-
-  private static final Map<Pattern, String> ROUTING_MAP = ImmutableMap.of(
-                                                            Pattern.compile(RouterPathLookup.REROUTED_PATH),
-                                                            Constants.Service.APP_FABRIC_HTTP
-                                                          );
-=======
   private static final String STATUS_PATH = VERSION +
     "/?/apps/([A-Za-z0-9_]+)/(flows|procedures|mapreduce|workflows)/([A-Za-z0-9_]+)/status";
+  private static final String STARTSTOP_PATH = VERSION +
+    "/?/apps/([A-Za-z0-9_]+)/(flows|procedures|mapreduce|workflows)/([A-Za-z0-9_]+)/(start|stop)";
+  private static final String HISTORY_PATH = VERSION +
+    "/?/apps/([A-Za-z0-9_]+)/(flows|procedures|mapreduce|workflows)/([A-Za-z0-9_]+)/history";
+  private static final String RUNTIMEARGS_PATH = VERSION +
+    "/?/apps/([A-Za-z0-9_]+)/(flows|procedures|mapreduce|workflows)/([A-Za-z0-9_]+)/runtimeargs";
   private static final String DEPLOY_PATH = VERSION +
     "/?/apps/?([A-Za-z0-9_]+)?/?$";
   private static final String DEPLOY_STATUS_PATH = VERSION +
@@ -39,19 +36,32 @@
   private static final Map<String, HttpMethod> ALLOWED_METHODS_MAP = ImmutableMap.of("GET", HttpMethod.GET,
                                                                                      "PUT", HttpMethod.PUT,
                                                                                      "POST", HttpMethod.POST);
->>>>>>> e8f33e71
 
-  private static final Map<ImmutablePair<List<HttpMethod>, Pattern>, String> ROUTING_MAP = ImmutableMap.of(
-    new ImmutablePair<List<HttpMethod>, Pattern>(ImmutableList.of(HttpMethod.GET),
-                                                 Pattern.compile(STATUS_PATH)),
-                                                 Constants.Service.APP_FABRIC_HTTP,
-    new ImmutablePair<List<HttpMethod>, Pattern>(ImmutableList.of(HttpMethod.POST, HttpMethod.PUT),
-                                                 Pattern.compile(DEPLOY_PATH)),
-                                                 Constants.Service.APP_FABRIC_HTTP,
-    new ImmutablePair<List<HttpMethod>, Pattern>(ImmutableList.of(HttpMethod.GET),
-                                                 Pattern.compile(DEPLOY_STATUS_PATH)),
-                                                 Constants.Service.APP_FABRIC_HTTP
-  );
+  private static Map<ImmutablePair<List<HttpMethod>, Pattern>, String> ROUTING_MAP = null;
+
+  public static void init() {
+    if (ROUTING_MAP == null) {
+      ROUTING_MAP = new HashMap<ImmutablePair<List<HttpMethod>, Pattern>, String>();
+      ROUTING_MAP.put(new ImmutablePair<List<HttpMethod>, Pattern>(ImmutableList.of(HttpMethod.GET),
+              Pattern.compile(STATUS_PATH)),
+          Constants.Service.APP_FABRIC_HTTP);
+      ROUTING_MAP.put(new ImmutablePair<List<HttpMethod>, Pattern>(ImmutableList.of(HttpMethod.POST),
+              Pattern.compile(STARTSTOP_PATH)),
+          Constants.Service.APP_FABRIC_HTTP);
+      ROUTING_MAP.put(new ImmutablePair<List<HttpMethod>, Pattern>(ImmutableList.of(HttpMethod.GET),
+              Pattern.compile(HISTORY_PATH)),
+          Constants.Service.APP_FABRIC_HTTP);
+      ROUTING_MAP.put(new ImmutablePair<List<HttpMethod>, Pattern>(ImmutableList.of(HttpMethod.GET, HttpMethod.PUT),
+              Pattern.compile(RUNTIMEARGS_PATH)),
+          Constants.Service.APP_FABRIC_HTTP);
+      ROUTING_MAP.put(new ImmutablePair<List<HttpMethod>, Pattern>(ImmutableList.of(HttpMethod.GET, HttpMethod.PUT),
+              Pattern.compile(DEPLOY_PATH)),
+          Constants.Service.APP_FABRIC_HTTP);
+      ROUTING_MAP.put(new ImmutablePair<List<HttpMethod>, Pattern>(ImmutableList.of(HttpMethod.GET),
+              Pattern.compile(DEPLOY_STATUS_PATH)),
+          Constants.Service.APP_FABRIC_HTTP);
+    }
+  }
 
 
   public static String getRoutingPath(String requestPath, String method){
