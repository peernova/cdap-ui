--- conflicted
+++ resolved
@@ -120,7 +120,6 @@
         delete c[key];
       }
 
-<<<<<<< HEAD
       if (key.match(/ui.externalLinks/)) {
         /**
          * ui.externalLinks is 15 characters so remove ui.ui.ExternalLinks.
@@ -128,15 +127,6 @@
          * and the value is the url it should link to
          */
         externalLinks[key.substring(17)] = value;
-=======
-      if (key.match(/uiExternalLinks/)) {
-        /**
-         * uiExternalLinks is 15 characters so remove uiExternalLinks.
-         * the format for external links inside of the config is uiExternalLinks.link
-         * and the value is the url it should link to
-         */
-        externalLinks[key.substring(16)] = value;
->>>>>>> fdb7abe5
         delete c[key];
       }
     }
