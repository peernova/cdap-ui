/*
 * Copyright © 2015 Cask Data, Inc.
 *
 * Licensed under the Apache License, Version 2.0 (the "License"); you may not
 * use this file except in compliance with the License. You may obtain a copy of
 * the License at
 *
 * http://www.apache.org/licenses/LICENSE-2.0
 *
 * Unless required by applicable law or agreed to in writing, software
 * distributed under the License is distributed on an "AS IS" BASIS, WITHOUT
 * WARRANTIES OR CONDITIONS OF ANY KIND, either express or implied. See the
 * License for the specific language governing permissions and limitations under
 * the License.
 */

package co.cask.cdap.gateway.handlers;

import co.cask.cdap.common.conf.Constants;
import co.cask.cdap.proto.Id;
import co.cask.common.http.HttpRequest;
import co.cask.common.http.HttpRequests;
import co.cask.common.http.HttpResponse;
import com.google.common.collect.Lists;
import com.google.gson.JsonArray;
import com.google.gson.JsonElement;
import com.google.gson.JsonParser;
import org.junit.Assert;
import org.junit.Test;

import java.net.MalformedURLException;
import java.net.URISyntaxException;
import java.net.URL;
import java.util.List;
import java.util.concurrent.TimeUnit;

/**
 * Tests v3 stream endpoints with default namespace
 */
public class StreamHandlerTestV3 extends StreamHandlerTest {
  @Override
  protected URL createURL(String path) throws URISyntaxException, MalformedURLException {
    return createURL(Constants.DEFAULT_NAMESPACE, path);
  }

  private URL createURL(String namespace, String path) throws URISyntaxException, MalformedURLException {
    return getEndPoint(String.format("/v3/namespaces/%s/%s", namespace, path)).toURL();
  }

<<<<<<< HEAD
=======
  private void createStream(Id.Stream streamId) throws Exception {
    URL url = createURL(streamId.getNamespaceId(), "streams/" + streamId.getName());
    HttpRequest request = HttpRequest.put(url).build();
    HttpResponse response = HttpRequests.execute(request);
    Assert.assertEquals(200, response.getResponseCode());
  }

  private void sendEvent(Id.Stream streamId, String body) throws Exception {
    URL url = createURL(streamId.getNamespaceId(), "streams/" + streamId.getName());
    HttpRequest request = HttpRequest.post(url).withBody(body).build();
    HttpResponse response = HttpRequests.execute(request);
    Assert.assertEquals(200, response.getResponseCode());
  }

  private List<String> fetchEvents(Id.Stream streamId) throws Exception {
    URL url = createURL(streamId.getNamespaceId(), "streams/" + streamId.getName() + "/events");
    HttpRequest request = HttpRequest.get(url).build();
    HttpResponse response = HttpRequests.execute(request);
    Assert.assertEquals(200, response.getResponseCode());


    List<String> events = Lists.newArrayList();
    JsonArray jsonArray = new JsonParser().parse(response.getResponseBodyAsString()).getAsJsonArray();
    for (JsonElement jsonElement : jsonArray) {
      events.add(jsonElement.getAsJsonObject().get("body").getAsString());
    }
    return events;
  }

>>>>>>> 01e6cebe
  @Test
  public void testNamespacedStreamEvents() throws Exception {
    // Create two streams with the same name, in different namespaces.
    String streamName = "testNamespacedMetrics";
    Id.Stream streamId1 = Id.Stream.from("namespace1", streamName);
    Id.Stream streamId2 = Id.Stream.from("namespace2", streamName);

    createStream(streamId1);
    createStream(streamId2);

    List<String> eventsSentToStream1 = Lists.newArrayList();
    // Enqueue 10 entries to the stream in the first namespace
    for (int i = 0; i < 10; ++i) {
      String body = streamId1.getNamespaceId() + Integer.toString(i);
      sendEvent(streamId1, body);
      eventsSentToStream1.add(body);
    }

    List<String> eventsSentToStream2 = Lists.newArrayList();
    // Enqueue only 5 entries to the stream in the second namespace, decrementing the value each time
    for (int i = 0; i > -5; --i) {
      String body = streamId1.getNamespaceId() + Integer.toString(i);
      sendEvent(streamId2, body);
      eventsSentToStream2.add(body);
    }

    // Test that even though the stream names are the same, the events ingested into the individual streams
    // are exactly what are fetched from the individual streams.
    List<String> eventsFetchedFromStream1 = fetchEvents(streamId1);
    Assert.assertEquals(eventsSentToStream1, eventsFetchedFromStream1);

    List<String> eventsFetchedFromStream2 = fetchEvents(streamId2);
    Assert.assertEquals(eventsSentToStream2, eventsFetchedFromStream2);
  }

  @Test
  public void testNamespacedMetrics() throws Exception {
    // Create two streams with the same name, in different namespaces.
    String streamName = "testNamespacedMetrics";
    Id.Stream streamId1 = Id.Stream.from("namespace1", streamName);
    Id.Stream streamId2 = Id.Stream.from("namespace2", streamName);

    createStream(streamId1);
    createStream(streamId2);

    // Enqueue 10 entries to the stream in the first namespace
    for (int i = 0; i < 10; ++i) {
      sendEvent(streamId1, Integer.toString(i));
    }

    // Enqueue only 2 entries to the stream in the second namespace
    for (int i = 0; i < 2; ++i) {
      sendEvent(streamId2, Integer.toString(i));
    }

    // Check metrics to verify that the metric for events processed is specific to each stream
    checkEventsProcessed(streamId1, 10, 10);
    checkEventsProcessed(streamId2, 2, 10);
  }

  private void checkEventsProcessed(Id.Stream streamId, int expectedCount, int retries) throws Exception {
    for (int i = 0; i < retries; i++) {
      int numProcessed = getNumProcessed(streamId);
      if (numProcessed == expectedCount) {
        return;
      }
      TimeUnit.SECONDS.sleep(1);
    }
    Assert.assertEquals(expectedCount, getNumProcessed(streamId));
  }

  private void createStream(Id.Stream streamId) throws Exception {
    URL url = constructPath(streamId.getNamespaceId(), "streams/" + streamId.getName());
    HttpRequest request = HttpRequest.put(url).build();
    HttpResponse response = HttpRequests.execute(request);
    Assert.assertEquals(200, response.getResponseCode());
  }

  private void sendEvent(Id.Stream streamId, String body) throws Exception {
    URL url = constructPath(streamId.getNamespaceId(), "streams/" + streamId.getName());
    HttpRequest request = HttpRequest.post(url).withBody(body).build();
    HttpResponse response = HttpRequests.execute(request);
    Assert.assertEquals(200, response.getResponseCode());
  }

  private List<String> fetchEvents(Id.Stream streamId) throws Exception {
    URL url = constructPath(streamId.getNamespaceId(), "streams/" + streamId.getName() + "/events");
    HttpRequest request = HttpRequest.get(url).build();
    HttpResponse response = HttpRequests.execute(request);
    Assert.assertEquals(200, response.getResponseCode());


    List<String> events = Lists.newArrayList();
    JsonArray jsonArray = new JsonParser().parse(response.getResponseBodyAsString()).getAsJsonArray();
    for (JsonElement jsonElement : jsonArray) {
      events.add(jsonElement.getAsJsonObject().get("body").getAsString());
    }
    return events;
  }

  private int getNumProcessed(Id.Stream streamId) throws Exception {
    String path = String.format("/v3/metrics/query?metric=system.collect.events&context=ns.%s.str.%s",
                                streamId.getNamespaceId(), streamId.getName());
    System.out.println(path);
    HttpRequest request = HttpRequest.post(getEndPoint(path).toURL()).build();
    HttpResponse response = HttpRequests.execute(request);
    Assert.assertEquals(200, response.getResponseCode());
    System.out.println(response.getResponseBodyAsString());
    return getNumEventsFromResponse(response.getResponseBodyAsString());
  }

  private int getNumEventsFromResponse(String response) {
    // response format:
    // [{"measureName":"system.collect.events","tagValues":{},"timeValues":[{"timestamp":0,"value":12}]}]

    JsonElement jsonResponse = new JsonParser().parse(response);
    JsonArray jsonArray = jsonResponse.getAsJsonArray();
    if (jsonArray.size() == 0) {
      return 0;
    }
    return jsonArray.get(0)
      .getAsJsonObject().get("timeValues")
      .getAsJsonArray().get(0)
      .getAsJsonObject().get("value")
      .getAsInt();
  }

}<|MERGE_RESOLUTION|>--- conflicted
+++ resolved
@@ -47,38 +47,6 @@
     return getEndPoint(String.format("/v3/namespaces/%s/%s", namespace, path)).toURL();
   }
 
-<<<<<<< HEAD
-=======
-  private void createStream(Id.Stream streamId) throws Exception {
-    URL url = createURL(streamId.getNamespaceId(), "streams/" + streamId.getName());
-    HttpRequest request = HttpRequest.put(url).build();
-    HttpResponse response = HttpRequests.execute(request);
-    Assert.assertEquals(200, response.getResponseCode());
-  }
-
-  private void sendEvent(Id.Stream streamId, String body) throws Exception {
-    URL url = createURL(streamId.getNamespaceId(), "streams/" + streamId.getName());
-    HttpRequest request = HttpRequest.post(url).withBody(body).build();
-    HttpResponse response = HttpRequests.execute(request);
-    Assert.assertEquals(200, response.getResponseCode());
-  }
-
-  private List<String> fetchEvents(Id.Stream streamId) throws Exception {
-    URL url = createURL(streamId.getNamespaceId(), "streams/" + streamId.getName() + "/events");
-    HttpRequest request = HttpRequest.get(url).build();
-    HttpResponse response = HttpRequests.execute(request);
-    Assert.assertEquals(200, response.getResponseCode());
-
-
-    List<String> events = Lists.newArrayList();
-    JsonArray jsonArray = new JsonParser().parse(response.getResponseBodyAsString()).getAsJsonArray();
-    for (JsonElement jsonElement : jsonArray) {
-      events.add(jsonElement.getAsJsonObject().get("body").getAsString());
-    }
-    return events;
-  }
-
->>>>>>> 01e6cebe
   @Test
   public void testNamespacedStreamEvents() throws Exception {
     // Create two streams with the same name, in different namespaces.
@@ -139,33 +107,23 @@
     checkEventsProcessed(streamId2, 2, 10);
   }
 
-  private void checkEventsProcessed(Id.Stream streamId, int expectedCount, int retries) throws Exception {
-    for (int i = 0; i < retries; i++) {
-      int numProcessed = getNumProcessed(streamId);
-      if (numProcessed == expectedCount) {
-        return;
-      }
-      TimeUnit.SECONDS.sleep(1);
-    }
-    Assert.assertEquals(expectedCount, getNumProcessed(streamId));
-  }
 
   private void createStream(Id.Stream streamId) throws Exception {
-    URL url = constructPath(streamId.getNamespaceId(), "streams/" + streamId.getName());
+    URL url = createURL(streamId.getNamespaceId(), "streams/" + streamId.getName());
     HttpRequest request = HttpRequest.put(url).build();
     HttpResponse response = HttpRequests.execute(request);
     Assert.assertEquals(200, response.getResponseCode());
   }
 
   private void sendEvent(Id.Stream streamId, String body) throws Exception {
-    URL url = constructPath(streamId.getNamespaceId(), "streams/" + streamId.getName());
+    URL url = createURL(streamId.getNamespaceId(), "streams/" + streamId.getName());
     HttpRequest request = HttpRequest.post(url).withBody(body).build();
     HttpResponse response = HttpRequests.execute(request);
     Assert.assertEquals(200, response.getResponseCode());
   }
 
   private List<String> fetchEvents(Id.Stream streamId) throws Exception {
-    URL url = constructPath(streamId.getNamespaceId(), "streams/" + streamId.getName() + "/events");
+    URL url = createURL(streamId.getNamespaceId(), "streams/" + streamId.getName() + "/events");
     HttpRequest request = HttpRequest.get(url).build();
     HttpResponse response = HttpRequests.execute(request);
     Assert.assertEquals(200, response.getResponseCode());
@@ -178,6 +136,18 @@
     }
     return events;
   }
+  
+  private void checkEventsProcessed(Id.Stream streamId, int expectedCount, int retries) throws Exception {
+    for (int i = 0; i < retries; i++) {
+      int numProcessed = getNumProcessed(streamId);
+      if (numProcessed == expectedCount) {
+        return;
+      }
+      TimeUnit.SECONDS.sleep(1);
+    }
+    Assert.assertEquals(expectedCount, getNumProcessed(streamId));
+  }
+
 
   private int getNumProcessed(Id.Stream streamId) throws Exception {
     String path = String.format("/v3/metrics/query?metric=system.collect.events&context=ns.%s.str.%s",
