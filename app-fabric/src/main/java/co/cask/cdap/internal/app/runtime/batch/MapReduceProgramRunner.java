--- conflicted
+++ resolved
@@ -173,12 +173,8 @@
       new BasicMapReduceContext(program, null, runId, options.getUserArguments(),
                                 program.getSpecification().getDatasets().keySet(), spec,
                                 logicalStartTime,
-<<<<<<< HEAD
-                                workflowBatch, serviceDiscovery, discoveryServiceClient, metricsCollectionService);
-=======
-                                workflowBatch, serviceDiscovery, metricsCollectionService,
+                                workflowBatch, serviceDiscovery, discoveryServiceClient, metricsCollectionService,
                                 datasetFramework, cConf);
->>>>>>> 6e186d48
 
     try {
       MapReduce job = program.<MapReduce>getMainClass().newInstance();
